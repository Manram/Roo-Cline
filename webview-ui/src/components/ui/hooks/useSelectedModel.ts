--- conflicted
+++ resolved
@@ -56,23 +56,6 @@
 	routerModels: RouterModels
 }): { id: string; info: ModelInfo } {
 	switch (provider) {
-<<<<<<< HEAD
-		case "openrouter":
-			return routerModels.openrouter[id] ?? routerModels.openrouter[openRouterDefaultModelId]
-		case "requesty":
-			return routerModels.requesty[id] ?? routerModels.requesty[requestyDefaultModelId]
-		case "glama":
-			return routerModels.glama[id] ?? routerModels.glama[glamaDefaultModelId]
-		case "unbound":
-			return routerModels.unbound[id] ?? routerModels.unbound[unboundDefaultModelId]
-		case "xai":
-			return xaiModels[id as keyof typeof xaiModels] ?? xaiModels[xaiDefaultModelId]
-		case "groq": // Added case for groq
-			return groqModels[id as keyof typeof groqModels] ?? groqModels[groqDefaultModelId]
-		case "chutes": // Added case for chutes
-			return chutesModels[id as keyof typeof chutesModels] ?? chutesModels[chutesDefaultModelId]
-		case "bedrock":
-=======
 		case "openrouter": {
 			const id = apiConfiguration.openRouterModelId ?? openRouterDefaultModelId
 			const info = routerModels.openrouter[id]
@@ -117,8 +100,6 @@
 		case "bedrock": {
 			const id = apiConfiguration.apiModelId ?? bedrockDefaultModelId
 			const info = bedrockModels[id as keyof typeof bedrockModels]
-
->>>>>>> 78b20834
 			// Special case for custom ARN.
 			if (id === "custom-arn") {
 				return {
