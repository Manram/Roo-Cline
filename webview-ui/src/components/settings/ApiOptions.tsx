import React, { memo, useCallback, useEffect, useMemo, useState } from "react"
import { useDebounce } from "react-use"
import { VSCodeLink, VSCodeTextField } from "@vscode/webview-ui-toolkit/react"
import { ExternalLinkIcon } from "@radix-ui/react-icons"

import {
	ApiConfiguration,
	glamaDefaultModelId,
	mistralDefaultModelId,
	openRouterDefaultModelId,
	unboundDefaultModelId,
	requestyDefaultModelId,
	ApiProvider,
} from "@roo/shared/api"

import { vscode } from "@src/utils/vscode"
import { validateApiConfiguration, validateModelId, validateBedrockArn } from "@src/utils/validate"
import { useAppTranslation } from "@src/i18n/TranslationContext"
import { useRouterModels } from "@src/components/ui/hooks/useRouterModels"
import { useSelectedModel } from "@src/components/ui/hooks/useSelectedModel"
import {
	useOpenRouterModelProviders,
	OPENROUTER_DEFAULT_PROVIDER_NAME,
} from "@src/components/ui/hooks/useOpenRouterModelProviders"
import { Select, SelectContent, SelectItem, SelectTrigger, SelectValue } from "@src/components/ui"
import { VSCodeButtonLink } from "@src/components/common/VSCodeButtonLink"
import { getRequestyAuthUrl, getGlamaAuthUrl } from "@src/oauth/urls"

// Providers
import { Anthropic } from "./providers/Anthropic"
import { Bedrock } from "./providers/Bedrock"
import { Gemini } from "./providers/Gemini"
import { LMStudio } from "./providers/LMStudio"
import { Ollama } from "./providers/Ollama"
import { OpenAI } from "./providers/OpenAI"
import { OpenAICompatible } from "./providers/OpenAICompatible"
import { OpenRouter } from "./providers/OpenRouter"
import { Vertex } from "./providers/Vertex"
import { VSCodeLM } from "./providers/VSCodeLM"

import { MODELS_BY_PROVIDER, PROVIDERS, REASONING_MODELS } from "./constants"
import { inputEventTransform, noTransform } from "./transforms"
import { ModelInfoView } from "./ModelInfoView"
import { ModelPicker } from "./ModelPicker"
import { ApiErrorMessage } from "./ApiErrorMessage"
import { ThinkingBudget } from "./ThinkingBudget"
import { RequestyBalanceDisplay } from "./RequestyBalanceDisplay"
import { ReasoningEffort } from "./ReasoningEffort"
import { PromptCachingControl } from "./PromptCachingControl"
import { DiffSettingsControl } from "./DiffSettingsControl"
import { TemperatureControl } from "./TemperatureControl"
import { RateLimitSecondsControl } from "./RateLimitSecondsControl"

export interface ApiOptionsProps {
	uriScheme: string | undefined
	apiConfiguration: ApiConfiguration
	setApiConfigurationField: <K extends keyof ApiConfiguration>(field: K, value: ApiConfiguration[K]) => void
	fromWelcomeView?: boolean
	errorMessage: string | undefined
	setErrorMessage: React.Dispatch<React.SetStateAction<string | undefined>>
}

const ApiOptions = ({
	uriScheme,
	apiConfiguration,
	setApiConfigurationField,
	fromWelcomeView,
	errorMessage,
	setErrorMessage,
}: ApiOptionsProps) => {
	const { t } = useAppTranslation()

	const [customHeaders, setCustomHeaders] = useState<[string, string][]>(() => {
		const headers = apiConfiguration?.openAiHeaders || {}
		return Object.entries(headers)
	})

	useEffect(() => {
		const propHeaders = apiConfiguration?.openAiHeaders || {}
<<<<<<< HEAD
		if (JSON.stringify(customHeaders) !== JSON.stringify(Object.entries(propHeaders)))
			setCustomHeaders(Object.entries(propHeaders))
	}, [apiConfiguration?.openAiHeaders, customHeaders]) // Added customHeaders here

	const [anthropicBaseUrlSelected, setAnthropicBaseUrlSelected] = useState(!!apiConfiguration?.anthropicBaseUrl)
	const [openAiNativeBaseUrlSelected, setOpenAiNativeBaseUrlSelected] = useState(
		!!apiConfiguration?.openAiNativeBaseUrl,
	)
	const [azureApiVersionSelected, setAzureApiVersionSelected] = useState(!!apiConfiguration?.azureApiVersion)
	const [openRouterBaseUrlSelected, setOpenRouterBaseUrlSelected] = useState(!!apiConfiguration?.openRouterBaseUrl)
	const [openAiLegacyFormatSelected, setOpenAiLegacyFormatSelected] = useState(!!apiConfiguration?.openAiLegacyFormat)
	const [googleGeminiBaseUrlSelected, setGoogleGeminiBaseUrlSelected] = useState(
		!!apiConfiguration?.googleGeminiBaseUrl,
	)

	const handleAddCustomHeader = useCallback(() => {
		// Only update the local state to show the new row in the UI
		setCustomHeaders((prev) => [...prev, ["", ""]])
		// Do not update the main configuration yet, wait for user input
	}, [])

	const handleUpdateHeaderKey = useCallback((index: number, newKey: string) => {
		setCustomHeaders((prev) => {
			const updated = [...prev]
			if (updated[index]) {
				updated[index] = [newKey, updated[index][1]]
			}
			return updated
		})
	}, [])

	const handleUpdateHeaderValue = useCallback((index: number, newValue: string) => {
		setCustomHeaders((prev) => {
			const updated = [...prev]
			if (updated[index]) {
				updated[index] = [updated[index][0], newValue]
			}
			return updated
		})
	}, [])
=======
>>>>>>> da6c50bf

		if (JSON.stringify(customHeaders) !== JSON.stringify(Object.entries(propHeaders))) {
			setCustomHeaders(Object.entries(propHeaders))
		}
	}, [apiConfiguration?.openAiHeaders, customHeaders])

	// Helper to convert array of tuples to object (filtering out empty keys).
	const convertHeadersToObject = (headers: [string, string][]): Record<string, string> => {
		const result: Record<string, string> = {}

		// Process each header tuple.
		for (const [key, value] of headers) {
			const trimmedKey = key.trim()

			// Skip empty keys.
			if (!trimmedKey) {
				continue
			}

			// For duplicates, the last one in the array wins.
			// This matches how HTTP headers work in general.
			result[trimmedKey] = value.trim()
		}

		return result
	}

	// Debounced effect to update the main configuration when local customHeaders state stabilizes.
	useDebounce(
		() => {
			const currentConfigHeaders = apiConfiguration?.openAiHeaders || {}
			const newHeadersObject = convertHeadersToObject(customHeaders)

			// Only update if the processed object is different from the current config
			if (JSON.stringify(currentConfigHeaders) !== JSON.stringify(newHeadersObject)) {
				setApiConfigurationField("openAiHeaders", newHeadersObject)
			}
		},
		300,
		[customHeaders, apiConfiguration?.openAiHeaders, setApiConfigurationField],
	)

	const [isDescriptionExpanded, setIsDescriptionExpanded] = useState(false)

	const handleInputChange = useCallback(
		<K extends keyof ApiConfiguration, E>(
			field: K,
			transform: (event: E) => ApiConfiguration[K] = inputEventTransform,
		) =>
			(event: E | Event) => {
				setApiConfigurationField(field, transform(event as E))
			},
		[setApiConfigurationField],
	)

	const {
		provider: selectedProvider,
		id: selectedModelId,
		info: selectedModelInfo,
	} = useSelectedModel(apiConfiguration)

	const { data: routerModels } = useRouterModels()

	// Update apiConfiguration.aiModelId whenever selectedModelId changes.
	useEffect(() => {
		if (selectedModelId) {
			setApiConfigurationField("apiModelId", selectedModelId)
		}
	}, [selectedModelId, setApiConfigurationField])

	// Debounced refresh model updates, only executed 250ms after the user
	// stops typing.
	useDebounce(
		() => {
			if (selectedProvider === "openai") {
				// Use our custom headers state to build the headers object.
				const headerObject = convertHeadersToObject(customHeaders)

				vscode.postMessage({
					type: "requestOpenAiModels",
					values: {
						baseUrl: apiConfiguration?.openAiBaseUrl,
						apiKey: apiConfiguration?.openAiApiKey,
						customHeaders: {}, // Reserved for any additional headers
						openAiHeaders: headerObject,
					},
				})
			} else if (selectedProvider === "ollama") {
				vscode.postMessage({ type: "requestOllamaModels", text: apiConfiguration?.ollamaBaseUrl })
			} else if (selectedProvider === "lmstudio") {
				vscode.postMessage({ type: "requestLmStudioModels", text: apiConfiguration?.lmStudioBaseUrl })
			} else if (selectedProvider === "vscode-lm") {
				vscode.postMessage({ type: "requestVsCodeLmModels" })
			}
		},
		250,
		[
			selectedProvider,
			apiConfiguration?.requestyApiKey,
			apiConfiguration?.openAiBaseUrl,
			apiConfiguration?.openAiApiKey,
			apiConfiguration?.ollamaBaseUrl,
			apiConfiguration?.lmStudioBaseUrl,
			customHeaders,
		],
	)

	useEffect(() => {
		const apiValidationResult =
			validateApiConfiguration(apiConfiguration) || validateModelId(apiConfiguration, routerModels)

		setErrorMessage(apiValidationResult)
	}, [apiConfiguration, routerModels, setErrorMessage])

	const { data: openRouterModelProviders } = useOpenRouterModelProviders(apiConfiguration?.openRouterModelId, {
		enabled:
			selectedProvider === "openrouter" &&
			!!apiConfiguration?.openRouterModelId &&
			routerModels?.openrouter &&
			Object.keys(routerModels.openrouter).length > 1 &&
			apiConfiguration.openRouterModelId in routerModels.openrouter,
	})

	const selectedProviderModelOptions = useMemo(
		() =>
			MODELS_BY_PROVIDER[selectedProvider]
				? Object.keys(MODELS_BY_PROVIDER[selectedProvider]).map((modelId) => ({
						value: modelId,
						label: modelId,
					}))
				: [],
		[selectedProvider],
	)

	// Custom URL path mappings for providers with different slugs.
	const providerUrlSlugs: Record<string, string> = {
		"openai-native": "openai",
		openai: "openai-compatible",
	}

	// Helper function to get provider display name from PROVIDERS constant.
	const getProviderDisplayName = (providerKey: string): string | undefined => {
		const provider = PROVIDERS.find((p) => p.value === providerKey)
		return provider?.label
	}

	// Helper function to get the documentation URL and name for the currently selected provider
	const getSelectedProviderDocUrl = (): { url: string; name: string } | undefined => {
		const displayName = getProviderDisplayName(selectedProvider)

		if (!displayName) {
			return undefined
		}

		// Get the URL slug - use custom mapping if available, otherwise use the provider key
		const urlSlug = providerUrlSlugs[selectedProvider] || selectedProvider

		return {
			url: `https://docs.roocode.com/providers/${urlSlug}`,
			name: displayName,
		}
	}

	const onApiProviderChange = useCallback(
		(value: ApiProvider) => {
			// It would be much easier to have a single attribute that stores
			// the modelId, but we have a separate attribute for each of
			// OpenRouter, Glama, Unbound, and Requesty.
			// If you switch to one of these providers and the corresponding
			// modelId is not set then you immediately end up in an error state.
			// To address that we set the modelId to the default value for th
			// provider if it's not already set.
			switch (value) {
				case "openrouter":
					if (!apiConfiguration.openRouterModelId) {
						setApiConfigurationField("openRouterModelId", openRouterDefaultModelId)
					}
					break
				case "glama":
					if (!apiConfiguration.glamaModelId) {
						setApiConfigurationField("glamaModelId", glamaDefaultModelId)
					}
					break
				case "unbound":
					if (!apiConfiguration.unboundModelId) {
						setApiConfigurationField("unboundModelId", unboundDefaultModelId)
					}
					break
				case "requesty":
					if (!apiConfiguration.requestyModelId) {
						setApiConfigurationField("requestyModelId", requestyDefaultModelId)
					}
					break
			}

			setApiConfigurationField("apiProvider", value)
		},
		[
			setApiConfigurationField,
			apiConfiguration.openRouterModelId,
			apiConfiguration.glamaModelId,
			apiConfiguration.unboundModelId,
			apiConfiguration.requestyModelId,
		],
	)

	return (
		<div className="flex flex-col gap-3">
			<div className="flex flex-col gap-1 relative">
				<div className="flex justify-between items-center">
					<label className="block font-medium mb-1">{t("settings:providers.apiProvider")}</label>
					{getSelectedProviderDocUrl() && (
						<div className="text-xs text-vscode-descriptionForeground">
							<VSCodeLink
								href={getSelectedProviderDocUrl()!.url}
								className="hover:text-vscode-foreground"
								target="_blank">
								{t("settings:providers.providerDocumentation", {
									provider: getSelectedProviderDocUrl()!.name,
								})}
							</VSCodeLink>
						</div>
					)}
				</div>
				<Select value={selectedProvider} onValueChange={(value) => onApiProviderChange(value as ApiProvider)}>
					<SelectTrigger className="w-full">
						<SelectValue placeholder={t("settings:common.select")} />
					</SelectTrigger>
					<SelectContent>
						{PROVIDERS.map(({ value, label }) => (
							<SelectItem key={value} value={value}>
								{label}
							</SelectItem>
						))}
					</SelectContent>
				</Select>
			</div>

			{errorMessage && <ApiErrorMessage errorMessage={errorMessage} />}

			{selectedProvider === "openrouter" && (
				<OpenRouter
					apiConfiguration={apiConfiguration}
					setApiConfigurationField={setApiConfigurationField}
					uriScheme={uriScheme}
					fromWelcomeView={fromWelcomeView}
				/>
			)}

			{selectedProvider === "anthropic" && (
				<Anthropic apiConfiguration={apiConfiguration} setApiConfigurationField={setApiConfigurationField} />
			)}

			{selectedProvider === "glama" && (
				<>
					<VSCodeTextField
						value={apiConfiguration?.glamaApiKey || ""}
						type="password"
						onInput={handleInputChange("glamaApiKey")}
						placeholder={t("settings:placeholders.apiKey")}
						className="w-full">
						<label className="block font-medium mb-1">{t("settings:providers.glamaApiKey")}</label>
					</VSCodeTextField>
					<div className="text-sm text-vscode-descriptionForeground -mt-2">
						{t("settings:providers.apiKeyStorageNotice")}
					</div>
					{!apiConfiguration?.glamaApiKey && (
						<VSCodeButtonLink
							href={getGlamaAuthUrl(uriScheme)}
							style={{ width: "100%" }}
							appearance="primary">
							{t("settings:providers.getGlamaApiKey")}
						</VSCodeButtonLink>
					)}
				</>
			)}

			{selectedProvider === "requesty" && (
				<>
					<VSCodeTextField
						value={apiConfiguration?.requestyApiKey || ""}
						type="password"
						onInput={handleInputChange("requestyApiKey")}
						placeholder={t("settings:providers.getRequestyApiKey")}
						className="w-full">
						<div className="flex justify-between items-center mb-1">
							<label className="block font-medium">{t("settings:providers.requestyApiKey")}</label>
							{apiConfiguration?.requestyApiKey && (
								<RequestyBalanceDisplay apiKey={apiConfiguration.requestyApiKey} />
							)}
						</div>
					</VSCodeTextField>
					<div className="text-sm text-vscode-descriptionForeground -mt-2">
						{t("settings:providers.apiKeyStorageNotice")}
					</div>
					{!apiConfiguration?.requestyApiKey && (
						<VSCodeButtonLink
							href={getRequestyAuthUrl(uriScheme)}
							style={{ width: "100%" }}
							appearance="primary">
							{t("settings:providers.getRequestyApiKey")}
						</VSCodeButtonLink>
					)}
				</>
			)}

			{selectedProvider === "openai-native" && (
				<OpenAI apiConfiguration={apiConfiguration} setApiConfigurationField={setApiConfigurationField} />
			)}

			{selectedProvider === "mistral" && (
				<>
					<VSCodeTextField
						value={apiConfiguration?.mistralApiKey || ""}
						type="password"
						onInput={handleInputChange("mistralApiKey")}
						placeholder={t("settings:placeholders.apiKey")}
						className="w-full">
						<span className="font-medium">{t("settings:providers.mistralApiKey")}</span>
					</VSCodeTextField>
					<div className="text-sm text-vscode-descriptionForeground -mt-2">
						{t("settings:providers.apiKeyStorageNotice")}
					</div>
					{!apiConfiguration?.mistralApiKey && (
						<VSCodeButtonLink href="https://console.mistral.ai/" appearance="secondary">
							{t("settings:providers.getMistralApiKey")}
						</VSCodeButtonLink>
					)}
					{(apiConfiguration?.apiModelId?.startsWith("codestral-") ||
						(!apiConfiguration?.apiModelId && mistralDefaultModelId.startsWith("codestral-"))) && (
						<>
							<VSCodeTextField
								value={apiConfiguration?.mistralCodestralUrl || ""}
								type="url"
								onInput={handleInputChange("mistralCodestralUrl")}
								placeholder="https://codestral.mistral.ai"
								className="w-full">
								<label className="block font-medium mb-1">
									{t("settings:providers.codestralBaseUrl")}
								</label>
							</VSCodeTextField>
							<div className="text-sm text-vscode-descriptionForeground -mt-2">
								{t("settings:providers.codestralBaseUrlDesc")}
							</div>
						</>
					)}
				</>
			)}

			{selectedProvider === "bedrock" && (
				<Bedrock
					apiConfiguration={apiConfiguration}
					setApiConfigurationField={setApiConfigurationField}
					selectedModelInfo={selectedModelInfo}
				/>
			)}

			{selectedProvider === "vertex" && (
				<Vertex apiConfiguration={apiConfiguration} setApiConfigurationField={setApiConfigurationField} />
			)}

			{selectedProvider === "gemini" && (
				<Gemini apiConfiguration={apiConfiguration} setApiConfigurationField={setApiConfigurationField} />
			)}

			{selectedProvider === "openai" && (
				<OpenAICompatible
					apiConfiguration={apiConfiguration}
					setApiConfigurationField={setApiConfigurationField}
				/>
			)}

			{selectedProvider === "lmstudio" && (
				<LMStudio apiConfiguration={apiConfiguration} setApiConfigurationField={setApiConfigurationField} />
			)}

			{selectedProvider === "deepseek" && (
				<>
					<VSCodeTextField
						value={apiConfiguration?.deepSeekApiKey || ""}
						type="password"
						onInput={handleInputChange("deepSeekApiKey")}
						placeholder={t("settings:placeholders.apiKey")}
						className="w-full">
						<label className="block font-medium mb-1">{t("settings:providers.deepSeekApiKey")}</label>
					</VSCodeTextField>
					<div className="text-sm text-vscode-descriptionForeground -mt-2">
						{t("settings:providers.apiKeyStorageNotice")}
					</div>
					{!apiConfiguration?.deepSeekApiKey && (
						<VSCodeButtonLink href="https://platform.deepseek.com/" appearance="secondary">
							{t("settings:providers.getDeepSeekApiKey")}
						</VSCodeButtonLink>
					)}
				</>
			)}

			{selectedProvider === "vscode-lm" && (
				<VSCodeLM apiConfiguration={apiConfiguration} setApiConfigurationField={setApiConfigurationField} />
			)}

			{selectedProvider === "ollama" && (
				<Ollama apiConfiguration={apiConfiguration} setApiConfigurationField={setApiConfigurationField} />
			)}

			{selectedProvider === "xai" && (
				<>
					<VSCodeTextField
						value={apiConfiguration?.xaiApiKey || ""}
						type="password"
						onInput={handleInputChange("xaiApiKey")}
						placeholder={t("settings:placeholders.apiKey")}
						className="w-full">
						<label className="block font-medium mb-1">{t("settings:providers.xaiApiKey")}</label>
					</VSCodeTextField>
					<div className="text-sm text-vscode-descriptionForeground -mt-2">
						{t("settings:providers.apiKeyStorageNotice")}
					</div>
					{!apiConfiguration?.xaiApiKey && (
						<VSCodeButtonLink href="https://api.x.ai/docs" appearance="secondary">
							{t("settings:providers.getXaiApiKey")}
						</VSCodeButtonLink>
					)}
				</>
			)}

			{selectedProvider === "groq" && (
				<>
					<VSCodeTextField
						value={apiConfiguration?.groqApiKey || ""}
						type="password"
						onInput={handleInputChange("groqApiKey")}
						placeholder={t("settings:placeholders.apiKey")}
						className="w-full">
						<label className="block font-medium mb-1">{t("settings:providers.groqApiKey")}</label>
					</VSCodeTextField>
					<div className="text-sm text-vscode-descriptionForeground -mt-2">
						{t("settings:providers.apiKeyStorageNotice")}
					</div>
					{!apiConfiguration?.groqApiKey && (
						<VSCodeButtonLink href="https://console.groq.com/keys" appearance="secondary">
							{t("settings:providers.getGroqApiKey")}
						</VSCodeButtonLink>
					)}
				</>
			)}

			{selectedProvider === "chutes" && (
				<>
					<VSCodeTextField
						value={apiConfiguration?.chutesApiKey || ""}
						type="password"
						onInput={handleInputChange("chutesApiKey")}
						placeholder={t("settings:placeholders.apiKey")}
						className="w-full">
						<label className="block font-medium mb-1">{t("settings:providers.chutesApiKey")}</label>
					</VSCodeTextField>
					<div className="text-sm text-vscode-descriptionForeground -mt-2">
						{t("settings:providers.apiKeyStorageNotice")}
					</div>
					{!apiConfiguration?.chutesApiKey && (
						<VSCodeButtonLink href="https://chutes.ai/app/api" appearance="secondary">
							{t("settings:providers.getChutesApiKey")}
						</VSCodeButtonLink>
					)}
				</>
			)}

			{selectedProvider === "groq" && (
				<>
					<VSCodeTextField
						value={apiConfiguration?.groqApiKey || ""}
						type="password"
						onInput={handleInputChange("groqApiKey")}
						placeholder={t("settings:placeholders.apiKey")}
						className="w-full">
						<label className="block font-medium mb-1">{t("settings:providers.groqApiKey")}</label>
					</VSCodeTextField>
					<div className="text-sm text-vscode-descriptionForeground -mt-2">
						{t("settings:providers.apiKeyStorageNotice")}
					</div>
					{!apiConfiguration?.groqApiKey && (
						<VSCodeButtonLink href="https://console.groq.com/keys" appearance="secondary">
							{t("settings:providers.getGroqApiKey")}
						</VSCodeButtonLink>
					)}
				</>
			)}

			{selectedProvider === "chutes" && (
				<>
					<VSCodeTextField
						value={apiConfiguration?.chutesApiKey || ""}
						type="password"
						onInput={handleInputChange("chutesApiKey")}
						placeholder={t("settings:placeholders.apiKey")}
						className="w-full">
						<label className="block font-medium mb-1">{t("settings:providers.chutesApiKey")}</label>
					</VSCodeTextField>
					<div className="text-sm text-vscode-descriptionForeground -mt-2">
						{t("settings:providers.apiKeyStorageNotice")}
					</div>
					{/* Add a link to get Chutes API key if available */}
					{/* {!apiConfiguration?.chutesApiKey && (
						<VSCodeButtonLink href="LINK_TO_CHUTES_API_KEYS" appearance="secondary">
							{t("settings:providers.getChutesApiKey")}
						</VSCodeButtonLink>
					)} */}
				</>
			)}

			{selectedProvider === "unbound" && (
				<>
					<VSCodeTextField
						value={apiConfiguration?.unboundApiKey || ""}
						type="password"
						onInput={handleInputChange("unboundApiKey")}
						placeholder={t("settings:placeholders.apiKey")}
						className="w-full">
						<label className="block font-medium mb-1">{t("settings:providers.unboundApiKey")}</label>
					</VSCodeTextField>
					<div className="text-sm text-vscode-descriptionForeground -mt-2">
						{t("settings:providers.apiKeyStorageNotice")}
					</div>
					{!apiConfiguration?.unboundApiKey && (
						<VSCodeButtonLink href="https://gateway.getunbound.ai" appearance="secondary">
							{t("settings:providers.getUnboundApiKey")}
						</VSCodeButtonLink>
					)}
				</>
			)}

			{selectedProvider === "human-relay" && (
				<>
					<div className="text-sm text-vscode-descriptionForeground">
						{t("settings:providers.humanRelay.description")}
					</div>
					<div className="text-sm text-vscode-descriptionForeground">
						{t("settings:providers.humanRelay.instructions")}
					</div>
				</>
			)}

			{/* Model Pickers */}

			{selectedProvider === "openrouter" && (
				<ModelPicker
					apiConfiguration={apiConfiguration}
					setApiConfigurationField={setApiConfigurationField}
					defaultModelId={openRouterDefaultModelId}
					models={routerModels?.openrouter ?? {}}
					modelIdKey="openRouterModelId"
					serviceName="OpenRouter"
					serviceUrl="https://openrouter.ai/models"
				/>
			)}

			{selectedProvider === "openrouter" &&
				openRouterModelProviders &&
				Object.keys(openRouterModelProviders).length > 0 && (
					<div>
						<div className="flex items-center gap-1">
							<label className="block font-medium mb-1">
								{t("settings:providers.openRouter.providerRouting.title")}
							</label>
							<a href={`https://openrouter.ai/${selectedModelId}/providers`}>
								<ExternalLinkIcon className="w-4 h-4" />
							</a>
						</div>
						<Select
							value={apiConfiguration?.openRouterSpecificProvider || OPENROUTER_DEFAULT_PROVIDER_NAME}
							onValueChange={(value) => setApiConfigurationField("openRouterSpecificProvider", value)}>
							<SelectTrigger className="w-full">
								<SelectValue placeholder={t("settings:common.select")} />
							</SelectTrigger>
							<SelectContent>
								<SelectItem value={OPENROUTER_DEFAULT_PROVIDER_NAME}>
									{OPENROUTER_DEFAULT_PROVIDER_NAME}
								</SelectItem>
								{Object.entries(openRouterModelProviders).map(([value, { label }]) => (
									<SelectItem key={value} value={value}>
										{label}
									</SelectItem>
								))}
							</SelectContent>
						</Select>
						<div className="text-sm text-vscode-descriptionForeground mt-1">
							{t("settings:providers.openRouter.providerRouting.description")}{" "}
							<a href="https://openrouter.ai/docs/features/provider-routing">
								{t("settings:providers.openRouter.providerRouting.learnMore")}.
							</a>
						</div>
					</div>
				)}

			{selectedProvider === "glama" && (
				<ModelPicker
					apiConfiguration={apiConfiguration}
					setApiConfigurationField={setApiConfigurationField}
					defaultModelId={glamaDefaultModelId}
					models={routerModels?.glama ?? {}}
					modelIdKey="glamaModelId"
					serviceName="Glama"
					serviceUrl="https://glama.ai/models"
				/>
			)}

			{selectedProvider === "unbound" && (
				<ModelPicker
					apiConfiguration={apiConfiguration}
					defaultModelId={unboundDefaultModelId}
					models={routerModels?.unbound ?? {}}
					modelIdKey="unboundModelId"
					serviceName="Unbound"
					serviceUrl="https://api.getunbound.ai/models"
					setApiConfigurationField={setApiConfigurationField}
				/>
			)}

			{selectedProvider === "requesty" && (
				<ModelPicker
					apiConfiguration={apiConfiguration}
					setApiConfigurationField={setApiConfigurationField}
					defaultModelId={requestyDefaultModelId}
					models={routerModels?.requesty ?? {}}
					modelIdKey="requestyModelId"
					serviceName="Requesty"
					serviceUrl="https://requesty.ai"
				/>
			)}

			{selectedProviderModelOptions.length > 0 && (
				<>
					<div>
						<label className="block font-medium mb-1">{t("settings:providers.model")}</label>

						<Select
							value={selectedModelId === "custom-arn" ? "custom-arn" : selectedModelId}
							onValueChange={(value) => {
								setApiConfigurationField("apiModelId", value)

								// Clear custom ARN if not using custom ARN option.
								if (value !== "custom-arn" && selectedProvider === "bedrock") {
									setApiConfigurationField("awsCustomArn", "")
								}
							}}>
							<SelectTrigger className="w-full">
								<SelectValue placeholder={t("settings:common.select")} />
							</SelectTrigger>
							<SelectContent>
								{selectedProviderModelOptions.map((option) => (
									<SelectItem key={option.value} value={option.value}>
										{option.label}
									</SelectItem>
								))}
								{selectedProvider === "bedrock" && (
									<SelectItem value="custom-arn">{t("settings:labels.useCustomArn")}</SelectItem>
								)}
							</SelectContent>
						</Select>
					</div>

					{selectedProvider === "bedrock" && selectedModelId === "custom-arn" && (
						<>
							<VSCodeTextField
								value={apiConfiguration?.awsCustomArn || ""}
								onInput={(e) => {
									const value = (e.target as HTMLInputElement).value
									setApiConfigurationField("awsCustomArn", value)
								}}
								placeholder={t("settings:placeholders.customArn")}
								className="w-full">
								<label className="block font-medium mb-1">{t("settings:labels.customArn")}</label>
							</VSCodeTextField>
							<div className="text-sm text-vscode-descriptionForeground -mt-2">
								{t("settings:providers.awsCustomArnUse")}
								<ul className="list-disc pl-5 mt-1">
									<li>
										arn:aws:bedrock:eu-west-1:123456789012:inference-profile/eu.anthropic.claude-3-7-sonnet-20250219-v1:0
									</li>
									<li>
										arn:aws:bedrock:us-west-2:123456789012:provisioned-model/my-provisioned-model
									</li>
									<li>
										arn:aws:bedrock:us-east-1:123456789012:default-prompt-router/anthropic.claude:1
									</li>
								</ul>
								{t("settings:providers.awsCustomArnDesc")}
							</div>
							{apiConfiguration?.awsCustomArn &&
								(() => {
									const validation = validateBedrockArn(
										apiConfiguration.awsCustomArn,
										apiConfiguration.awsRegion,
									)

									if (!validation.isValid) {
										return (
											<div className="text-sm text-vscode-errorForeground mt-2">
												{validation.errorMessage || t("settings:providers.invalidArnFormat")}
											</div>
										)
									}

									if (validation.errorMessage) {
										return (
											<div className="text-sm text-vscode-errorForeground mt-2">
												{validation.errorMessage}
											</div>
										)
									}

									return null
								})()}
						</>
					)}

					<ModelInfoView
						apiProvider={selectedProvider}
						selectedModelId={selectedModelId}
						modelInfo={selectedModelInfo}
						isDescriptionExpanded={isDescriptionExpanded}
						setIsDescriptionExpanded={setIsDescriptionExpanded}
					/>

					<ThinkingBudget
						key={`${selectedProvider}-${selectedModelId}`}
						apiConfiguration={apiConfiguration}
						setApiConfigurationField={setApiConfigurationField}
						modelInfo={selectedModelInfo}
					/>
				</>
			)}

			{REASONING_MODELS.has(selectedModelId) && (
				<ReasoningEffort
					apiConfiguration={apiConfiguration}
					setApiConfigurationField={setApiConfigurationField}
				/>
			)}

			{selectedModelInfo && selectedModelInfo.supportsPromptCache && selectedModelInfo.isPromptCacheOptional && (
				<PromptCachingControl
					apiConfiguration={apiConfiguration}
					setApiConfigurationField={setApiConfigurationField}
				/>
			)}

			{!fromWelcomeView && (
				<>
					<DiffSettingsControl
						diffEnabled={apiConfiguration.diffEnabled}
						fuzzyMatchThreshold={apiConfiguration.fuzzyMatchThreshold}
						onChange={(field, value) => setApiConfigurationField(field, value)}
					/>
					<TemperatureControl
						value={apiConfiguration.modelTemperature}
						onChange={handleInputChange("modelTemperature", noTransform)}
						maxValue={2}
					/>
					<RateLimitSecondsControl
						value={apiConfiguration.rateLimitSeconds || 0}
						onChange={(value) => setApiConfigurationField("rateLimitSeconds", value)}
					/>
				</>
			)}
		</div>
	)
}

export default memo(ApiOptions)<|MERGE_RESOLUTION|>--- conflicted
+++ resolved
@@ -77,54 +77,9 @@
 
 	useEffect(() => {
 		const propHeaders = apiConfiguration?.openAiHeaders || {}
-<<<<<<< HEAD
 		if (JSON.stringify(customHeaders) !== JSON.stringify(Object.entries(propHeaders)))
 			setCustomHeaders(Object.entries(propHeaders))
 	}, [apiConfiguration?.openAiHeaders, customHeaders]) // Added customHeaders here
-
-	const [anthropicBaseUrlSelected, setAnthropicBaseUrlSelected] = useState(!!apiConfiguration?.anthropicBaseUrl)
-	const [openAiNativeBaseUrlSelected, setOpenAiNativeBaseUrlSelected] = useState(
-		!!apiConfiguration?.openAiNativeBaseUrl,
-	)
-	const [azureApiVersionSelected, setAzureApiVersionSelected] = useState(!!apiConfiguration?.azureApiVersion)
-	const [openRouterBaseUrlSelected, setOpenRouterBaseUrlSelected] = useState(!!apiConfiguration?.openRouterBaseUrl)
-	const [openAiLegacyFormatSelected, setOpenAiLegacyFormatSelected] = useState(!!apiConfiguration?.openAiLegacyFormat)
-	const [googleGeminiBaseUrlSelected, setGoogleGeminiBaseUrlSelected] = useState(
-		!!apiConfiguration?.googleGeminiBaseUrl,
-	)
-
-	const handleAddCustomHeader = useCallback(() => {
-		// Only update the local state to show the new row in the UI
-		setCustomHeaders((prev) => [...prev, ["", ""]])
-		// Do not update the main configuration yet, wait for user input
-	}, [])
-
-	const handleUpdateHeaderKey = useCallback((index: number, newKey: string) => {
-		setCustomHeaders((prev) => {
-			const updated = [...prev]
-			if (updated[index]) {
-				updated[index] = [newKey, updated[index][1]]
-			}
-			return updated
-		})
-	}, [])
-
-	const handleUpdateHeaderValue = useCallback((index: number, newValue: string) => {
-		setCustomHeaders((prev) => {
-			const updated = [...prev]
-			if (updated[index]) {
-				updated[index] = [updated[index][0], newValue]
-			}
-			return updated
-		})
-	}, [])
-=======
->>>>>>> da6c50bf
-
-		if (JSON.stringify(customHeaders) !== JSON.stringify(Object.entries(propHeaders))) {
-			setCustomHeaders(Object.entries(propHeaders))
-		}
-	}, [apiConfiguration?.openAiHeaders, customHeaders])
 
 	// Helper to convert array of tuples to object (filtering out empty keys).
 	const convertHeadersToObject = (headers: [string, string][]): Record<string, string> => {
@@ -585,49 +540,6 @@
 							{t("settings:providers.getChutesApiKey")}
 						</VSCodeButtonLink>
 					)}
-				</>
-			)}
-
-			{selectedProvider === "groq" && (
-				<>
-					<VSCodeTextField
-						value={apiConfiguration?.groqApiKey || ""}
-						type="password"
-						onInput={handleInputChange("groqApiKey")}
-						placeholder={t("settings:placeholders.apiKey")}
-						className="w-full">
-						<label className="block font-medium mb-1">{t("settings:providers.groqApiKey")}</label>
-					</VSCodeTextField>
-					<div className="text-sm text-vscode-descriptionForeground -mt-2">
-						{t("settings:providers.apiKeyStorageNotice")}
-					</div>
-					{!apiConfiguration?.groqApiKey && (
-						<VSCodeButtonLink href="https://console.groq.com/keys" appearance="secondary">
-							{t("settings:providers.getGroqApiKey")}
-						</VSCodeButtonLink>
-					)}
-				</>
-			)}
-
-			{selectedProvider === "chutes" && (
-				<>
-					<VSCodeTextField
-						value={apiConfiguration?.chutesApiKey || ""}
-						type="password"
-						onInput={handleInputChange("chutesApiKey")}
-						placeholder={t("settings:placeholders.apiKey")}
-						className="w-full">
-						<label className="block font-medium mb-1">{t("settings:providers.chutesApiKey")}</label>
-					</VSCodeTextField>
-					<div className="text-sm text-vscode-descriptionForeground -mt-2">
-						{t("settings:providers.apiKeyStorageNotice")}
-					</div>
-					{/* Add a link to get Chutes API key if available */}
-					{/* {!apiConfiguration?.chutesApiKey && (
-						<VSCodeButtonLink href="LINK_TO_CHUTES_API_KEYS" appearance="secondary">
-							{t("settings:providers.getChutesApiKey")}
-						</VSCodeButtonLink>
-					)} */}
 				</>
 			)}
 
