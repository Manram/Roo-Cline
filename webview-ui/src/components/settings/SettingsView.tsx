import React, {
	forwardRef,
	memo,
	useCallback,
	useEffect,
	useImperativeHandle,
	useLayoutEffect,
	useMemo,
	useRef,
	useState,
} from "react"
import { useAppTranslation } from "@/i18n/TranslationContext"
import {
	CheckCheck,
	SquareMousePointer,
	Webhook,
	GitBranch,
	Bell,
	Database,
	SquareTerminal,
	FlaskConical,
	AlertTriangle,
	Globe,
	Info,
	LucideIcon,
} from "lucide-react"

import { ExperimentId } from "@roo/shared/experiments"
import { TelemetrySetting } from "@roo/shared/TelemetrySetting"
import { ApiConfiguration } from "@roo/shared/api"

import { vscode } from "@/utils/vscode"
import { ExtensionStateContextType, useExtensionState } from "@/context/ExtensionStateContext"
import {
	AlertDialog,
	AlertDialogContent,
	AlertDialogTitle,
	AlertDialogDescription,
	AlertDialogCancel,
	AlertDialogAction,
	AlertDialogHeader,
	AlertDialogFooter,
	Button,
	Tooltip,
	TooltipContent,
	TooltipProvider,
	TooltipTrigger,
} from "@/components/ui"

import { Tab, TabContent, TabHeader, TabList, TabTrigger } from "../common/Tab"
import { SetCachedStateField, SetExperimentEnabled } from "./types"
import { SectionHeader } from "./SectionHeader"
import ApiConfigManager from "./ApiConfigManager"
import ApiOptions from "./ApiOptions"
import { AutoApproveSettings } from "./AutoApproveSettings"
import { BrowserSettings } from "./BrowserSettings"
import { CheckpointSettings } from "./CheckpointSettings"
import { NotificationSettings } from "./NotificationSettings"
import { ContextManagementSettings } from "./ContextManagementSettings"
import { TerminalSettings } from "./TerminalSettings"
import { ExperimentalSettings } from "./ExperimentalSettings"
import { LanguageSettings } from "./LanguageSettings"
import { About } from "./About"
import { Section } from "./Section"
import { cn } from "@/lib/utils"

export const settingsTabsContainer = "flex flex-1 overflow-hidden [&.narrow_.tab-label]:hidden"
export const settingsTabList =
	"w-48 data-[compact=true]:w-12 flex-shrink-0 flex flex-col overflow-y-auto overflow-x-hidden border-r border-vscode-sideBar-background"
export const settingsTabTrigger =
	"whitespace-nowrap overflow-hidden min-w-0 h-12 px-4 py-3 box-border flex items-center border-l-2 border-transparent text-vscode-foreground opacity-70 hover:bg-vscode-list-hoverBackground data-[compact=true]:w-12 data-[compact=true]:p-4"
export const settingsTabTriggerActive = "opacity-100 border-vscode-focusBorder bg-vscode-list-activeSelectionBackground"

export interface SettingsViewRef {
	checkUnsaveChanges: (then: () => void) => void
}

const sectionNames = [
	"providers",
	"autoApprove",
	"browser",
	"checkpoints",
	"notifications",
	"contextManagement",
	"terminal",
	"experimental",
	"language",
	"about",
] as const

type SectionName = (typeof sectionNames)[number]

type SettingsViewProps = {
	onDone: () => void
	targetSection?: string
}

const SettingsView = forwardRef<SettingsViewRef, SettingsViewProps>(({ onDone, targetSection }, ref) => {
	const { t } = useAppTranslation()

	const extensionState = useExtensionState()
	const { currentApiConfigName, listApiConfigMeta, uriScheme, version, settingsImportedAt } = extensionState

	const [isDiscardDialogShow, setDiscardDialogShow] = useState(false)
	const [isChangeDetected, setChangeDetected] = useState(false)
	const [errorMessage, setErrorMessage] = useState<string | undefined>(undefined)
	const [activeTab, setActiveTab] = useState<SectionName>(
		targetSection && sectionNames.includes(targetSection as SectionName)
			? (targetSection as SectionName)
			: "providers",
	)

	const prevApiConfigName = useRef(currentApiConfigName)
	const confirmDialogHandler = useRef<() => void>()

	const [cachedState, setCachedState] = useState(extensionState)

	const {
		alwaysAllowReadOnly,
		alwaysAllowReadOnlyOutsideWorkspace,
		allowedCommands,
		language,
		alwaysAllowBrowser,
		alwaysAllowExecute,
		alwaysAllowMcp,
		alwaysAllowModeSwitch,
		alwaysAllowSubtasks,
		alwaysAllowWrite,
		alwaysAllowWriteOutsideWorkspace,
		alwaysApproveResubmit,
		browserToolEnabled,
		browserViewportSize,
		enableCheckpoints,
		diffEnabled,
		experiments,
		fuzzyMatchThreshold,
		maxOpenTabsContext,
		maxWorkspaceFiles,
		mcpEnabled,
		requestDelaySeconds,
		remoteBrowserHost,
		screenshotQuality,
		soundEnabled,
		ttsEnabled,
		ttsSpeed,
		soundVolume,
		telemetrySetting,
		terminalOutputLineLimit,
		terminalShellIntegrationTimeout,
		terminalShellIntegrationDisabled, // Added from upstream
		terminalCommandDelay,
		terminalPowershellCounter,
		terminalZshClearEolMark,
		terminalZshOhMy,
		terminalZshP10k,
		terminalZdotdir,
		writeDelayMs,
		showRooIgnoredFiles,
		remoteBrowserEnabled,
		maxReadFileLine,
		terminalCompressProgressBar,
	} = cachedState

	const apiConfiguration = useMemo(() => cachedState.apiConfiguration ?? {}, [cachedState.apiConfiguration])

	useEffect(() => {
		// Update only when currentApiConfigName is changed.
		// Expected to be triggered by loadApiConfiguration/upsertApiConfiguration.
		if (prevApiConfigName.current === currentApiConfigName) {
			return
		}

		setCachedState((prevCachedState) => ({ ...prevCachedState, ...extensionState }))
		prevApiConfigName.current = currentApiConfigName
		setChangeDetected(false)
	}, [currentApiConfigName, extensionState, isChangeDetected])

	// Bust the cache when settings are imported.
	useEffect(() => {
		if (settingsImportedAt) {
			setCachedState((prevCachedState) => ({ ...prevCachedState, ...extensionState }))
			setChangeDetected(false)
		}
	}, [settingsImportedAt, extensionState])

	const setCachedStateField: SetCachedStateField<keyof ExtensionStateContextType> = useCallback((field, value) => {
		setCachedState((prevState) => {
			if (prevState[field] === value) {
				return prevState
			}

			setChangeDetected(true)
			return { ...prevState, [field]: value }
		})
	}, [])

	const setApiConfigurationField = useCallback(
		<K extends keyof ApiConfiguration>(field: K, value: ApiConfiguration[K]) => {
			setCachedState((prevState) => {
				if (prevState.apiConfiguration?.[field] === value) {
					return prevState
				}

				setChangeDetected(true)
				return { ...prevState, apiConfiguration: { ...prevState.apiConfiguration, [field]: value } }
			})
		},
		[],
	)

	const setExperimentEnabled: SetExperimentEnabled = useCallback((id: ExperimentId, enabled: boolean) => {
		setCachedState((prevState) => {
			if (prevState.experiments?.[id] === enabled) {
				return prevState
			}

			setChangeDetected(true)
			return { ...prevState, experiments: { ...prevState.experiments, [id]: enabled } }
		})
	}, [])

	const setTelemetrySetting = useCallback((setting: TelemetrySetting) => {
		setCachedState((prevState) => {
			if (prevState.telemetrySetting === setting) {
				return prevState
			}

			setChangeDetected(true)
			return { ...prevState, telemetrySetting: setting }
		})
	}, [])

	const isSettingValid = !errorMessage

	const handleSubmit = () => {
		if (isSettingValid) {
			vscode.postMessage({ type: "language", text: language })
			vscode.postMessage({ type: "alwaysAllowReadOnly", bool: alwaysAllowReadOnly })
			vscode.postMessage({
				type: "alwaysAllowReadOnlyOutsideWorkspace",
				bool: alwaysAllowReadOnlyOutsideWorkspace,
			})
			vscode.postMessage({ type: "alwaysAllowWrite", bool: alwaysAllowWrite })
			vscode.postMessage({ type: "alwaysAllowWriteOutsideWorkspace", bool: alwaysAllowWriteOutsideWorkspace })
			vscode.postMessage({ type: "alwaysAllowExecute", bool: alwaysAllowExecute })
			vscode.postMessage({ type: "alwaysAllowBrowser", bool: alwaysAllowBrowser })
			vscode.postMessage({ type: "alwaysAllowMcp", bool: alwaysAllowMcp })
			vscode.postMessage({ type: "allowedCommands", commands: allowedCommands ?? [] })
			vscode.postMessage({ type: "browserToolEnabled", bool: browserToolEnabled })
			vscode.postMessage({ type: "soundEnabled", bool: soundEnabled })
			vscode.postMessage({ type: "ttsEnabled", bool: ttsEnabled })
			vscode.postMessage({ type: "ttsSpeed", value: ttsSpeed })
			vscode.postMessage({ type: "soundVolume", value: soundVolume })
			vscode.postMessage({ type: "diffEnabled", bool: diffEnabled })
			vscode.postMessage({ type: "enableCheckpoints", bool: enableCheckpoints })
			vscode.postMessage({ type: "browserViewportSize", text: browserViewportSize })
			vscode.postMessage({ type: "remoteBrowserHost", text: remoteBrowserHost })
			vscode.postMessage({ type: "remoteBrowserEnabled", bool: remoteBrowserEnabled })
			vscode.postMessage({ type: "fuzzyMatchThreshold", value: fuzzyMatchThreshold ?? 1.0 })
			vscode.postMessage({ type: "writeDelayMs", value: writeDelayMs })
			vscode.postMessage({ type: "screenshotQuality", value: screenshotQuality ?? 75 })
			vscode.postMessage({ type: "terminalOutputLineLimit", value: terminalOutputLineLimit ?? 500 })
			vscode.postMessage({ type: "terminalShellIntegrationTimeout", value: terminalShellIntegrationTimeout })
			vscode.postMessage({ type: "terminalShellIntegrationDisabled", bool: terminalShellIntegrationDisabled })
			vscode.postMessage({ type: "terminalCommandDelay", value: terminalCommandDelay })
			vscode.postMessage({ type: "terminalPowershellCounter", bool: terminalPowershellCounter })
			vscode.postMessage({ type: "terminalZshClearEolMark", bool: terminalZshClearEolMark })
			vscode.postMessage({ type: "terminalZshOhMy", bool: terminalZshOhMy })
			vscode.postMessage({ type: "terminalZshP10k", bool: terminalZshP10k })
			vscode.postMessage({ type: "terminalZdotdir", bool: terminalZdotdir })
			vscode.postMessage({ type: "terminalCompressProgressBar", bool: terminalCompressProgressBar })
			vscode.postMessage({ type: "mcpEnabled", bool: mcpEnabled })
			vscode.postMessage({ type: "alwaysApproveResubmit", bool: alwaysApproveResubmit })
			vscode.postMessage({ type: "requestDelaySeconds", value: requestDelaySeconds })
			vscode.postMessage({ type: "maxOpenTabsContext", value: maxOpenTabsContext })
			vscode.postMessage({ type: "maxWorkspaceFiles", value: maxWorkspaceFiles ?? 200 })
			vscode.postMessage({ type: "showRooIgnoredFiles", bool: showRooIgnoredFiles })
			vscode.postMessage({ type: "maxReadFileLine", value: maxReadFileLine ?? 500 })
			vscode.postMessage({ type: "currentApiConfigName", text: currentApiConfigName })
			vscode.postMessage({ type: "updateExperimental", values: experiments })
			vscode.postMessage({ type: "alwaysAllowModeSwitch", bool: alwaysAllowModeSwitch })
			vscode.postMessage({ type: "alwaysAllowSubtasks", bool: alwaysAllowSubtasks })
			// Context Synthesization Settings (Added - Use cachedState values)
			vscode.postMessage({ type: "enableContextSummarization", bool: cachedState.enableContextSummarization })
			vscode.postMessage({
				type: "contextSummarizationTriggerThreshold",
				value: cachedState.contextSummarizationTriggerThreshold,
			})
			vscode.postMessage({
				type: "contextSummarizationInitialStaticTurns",
				value: cachedState.contextSummarizationInitialStaticTurns,
			})
			vscode.postMessage({
				type: "contextSummarizationRecentTurns",
				value: cachedState.contextSummarizationRecentTurns,
			})
			// --- End Context Synthesization ---
			vscode.postMessage({ type: "upsertApiConfiguration", text: currentApiConfigName, apiConfiguration })
			vscode.postMessage({ type: "telemetrySetting", text: telemetrySetting })
			setChangeDetected(false)
		}
	}

	const checkUnsaveChanges = useCallback(
		(then: () => void) => {
			if (isChangeDetected) {
				confirmDialogHandler.current = then
				setDiscardDialogShow(true)
			} else {
				then()
			}
		},
		[isChangeDetected],
	)

	useImperativeHandle(ref, () => ({ checkUnsaveChanges }), [checkUnsaveChanges])

	const onConfirmDialogResult = useCallback(
		(confirm: boolean) => {
			if (confirm) {
				// Discard changes: Reset state and flag
				setCachedState(extensionState) // Revert to original state
				setChangeDetected(false) // Reset change flag
				confirmDialogHandler.current?.() // Execute the pending action (e.g., tab switch)
			}
			// If confirm is false (Cancel), do nothing, dialog closes automatically
		},
		[extensionState], // Depend on extensionState to get the latest original state
	)

	// Handle tab changes with unsaved changes check
	const handleTabChange = useCallback(
		(newTab: SectionName) => {
			// Directly switch tab without checking for unsaved changes
			setActiveTab(newTab)
		},
		[], // No dependency on isChangeDetected needed anymore
	)

	// Store direct DOM element refs for each tab
	const tabRefs = useRef<Record<SectionName, HTMLButtonElement | null>>(
		Object.fromEntries(sectionNames.map((name) => [name, null])) as Record<SectionName, HTMLButtonElement | null>,
	)

	// Track whether we're in compact mode
	const [isCompactMode, setIsCompactMode] = useState(false)
	const containerRef = useRef<HTMLDivElement>(null)

	// Setup resize observer to detect when we should switch to compact mode
	useEffect(() => {
		if (!containerRef.current) return

		const observer = new ResizeObserver((entries) => {
			for (const entry of entries) {
				// If container width is less than 500px, switch to compact mode
				setIsCompactMode(entry.contentRect.width < 500)
			}
		})

		observer.observe(containerRef.current)

		return () => {
			observer?.disconnect()
		}
	}, [])

	const sections: { id: SectionName; icon: LucideIcon }[] = useMemo(
		() => [
			{ id: "providers", icon: Webhook },
			{ id: "autoApprove", icon: CheckCheck },
			{ id: "browser", icon: SquareMousePointer },
			{ id: "checkpoints", icon: GitBranch },
			{ id: "notifications", icon: Bell },
			{ id: "contextManagement", icon: Database },
			{ id: "terminal", icon: SquareTerminal },
			{ id: "experimental", icon: FlaskConical },
			{ id: "language", icon: Globe },
			{ id: "about", icon: Info },
		],
		[], // No dependencies needed now
	)

	// Update target section logic to set active tab
	useEffect(() => {
		if (targetSection && sectionNames.includes(targetSection as SectionName)) {
			setActiveTab(targetSection as SectionName)
		}
	}, [targetSection])

	// Function to scroll the active tab into view for vertical layout
	const scrollToActiveTab = useCallback(() => {
		const activeTabElement = tabRefs.current[activeTab]

		if (activeTabElement) {
			activeTabElement.scrollIntoView({
				behavior: "auto",
				block: "nearest",
			})
		}
	}, [activeTab])

	// Effect to scroll when the active tab changes
	useEffect(() => {
		scrollToActiveTab()
	}, [activeTab, scrollToActiveTab])

	// Effect to scroll when the webview becomes visible
	useLayoutEffect(() => {
		const handleMessage = (event: MessageEvent) => {
			const message = event.data
			if (message.type === "action" && message.action === "didBecomeVisible") {
				scrollToActiveTab()
			}
		}

		window.addEventListener("message", handleMessage)

		return () => {
			window.removeEventListener("message", handleMessage)
		}
	}, [scrollToActiveTab])

	return (
		<Tab>
			<TabHeader className="flex justify-between items-center gap-2">
				<div className="flex items-center gap-1">
					<h3 className="text-vscode-foreground m-0">{t("settings:header.title")}</h3>
				</div>
				<div className="flex gap-2">
					<Button
						variant={isSettingValid ? "default" : "secondary"}
						className={!isSettingValid ? "!border-vscode-errorForeground" : ""}
						title={
							!isSettingValid
								? errorMessage
								: isChangeDetected
									? t("settings:header.saveButtonTooltip")
									: t("settings:header.nothingChangedTooltip")
						}
						onClick={handleSubmit}
						disabled={!isChangeDetected || !isSettingValid}
						data-testid="save-button">
						{t("settings:common.save")}
					</Button>
					<Button
						variant="secondary"
						title={t("settings:header.doneButtonTooltip")}
						onClick={() => checkUnsaveChanges(onDone)}>
						{t("settings:common.done")}
					</Button>
				</div>
			</TabHeader>

			{/* Vertical tabs layout */}
			<div ref={containerRef} className={cn(settingsTabsContainer, isCompactMode && "narrow")}>
				{/* Tab sidebar */}
				<TabList
					value={activeTab}
					onValueChange={(value) => handleTabChange(value as SectionName)}
					className={cn(settingsTabList)}
					data-compact={isCompactMode}
					data-testid="settings-tab-list">
					{sections.map(({ id, icon: Icon }) => {
						const isSelected = id === activeTab
						const onSelect = () => handleTabChange(id)

						// Base TabTrigger component definition
						// We pass isSelected manually for styling, but onSelect is handled conditionally
						const triggerComponent = (
							<TabTrigger
								ref={(element) => (tabRefs.current[id] = element)}
								value={id}
								isSelected={isSelected} // Pass manually for styling state
								className={cn(
									isSelected // Use manual isSelected for styling
										? `${settingsTabTrigger} ${settingsTabTriggerActive}`
										: settingsTabTrigger,
									"focus:ring-0", // Remove the focus ring styling
								)}
								data-testid={`tab-${id}`}
								data-compact={isCompactMode}>
								<div className={cn("flex items-center gap-2", isCompactMode && "justify-center")}>
									<Icon className="w-4 h-4" />
									<span className="tab-label">{t(`settings:sections.${id}`)}</span>
								</div>
							</TabTrigger>
						)

						if (isCompactMode) {
							// Wrap in Tooltip and manually add onClick to the trigger
							return (
								<TooltipProvider key={id} delayDuration={0}>
									<Tooltip>
										<TooltipTrigger asChild onClick={onSelect}>
											{/* Clone to avoid ref issues if triggerComponent itself had a key */}
											{React.cloneElement(triggerComponent)}
										</TooltipTrigger>
										<TooltipContent side="right" className="text-base">
											<p className="m-0">{t(`settings:sections.${id}`)}</p>
										</TooltipContent>
									</Tooltip>
								</TooltipProvider>
							)
						} else {
							// Render trigger directly; TabList will inject onSelect via cloning
							// Ensure the element passed to TabList has the key
							return React.cloneElement(triggerComponent, { key: id })
						}
					})}
				</TabList>

				{/* Content area */}
				<TabContent className="p-0 flex-1 overflow-auto">
					{/* Providers Section */}
					{activeTab === "providers" && (
						<div>
							<SectionHeader>
								<div className="flex items-center gap-2">
									<Webhook className="w-4" />
									<div>{t("settings:sections.providers")}</div>
								</div>
							</SectionHeader>

							<Section>
								<ApiConfigManager
									currentApiConfigName={currentApiConfigName}
									listApiConfigMeta={listApiConfigMeta}
									onSelectConfig={(configName: string) =>
										checkUnsaveChanges(() =>
											vscode.postMessage({ type: "loadApiConfiguration", text: configName }),
										)
									}
									onDeleteConfig={(configName: string) =>
										vscode.postMessage({ type: "deleteApiConfiguration", text: configName })
									}
									onRenameConfig={(oldName: string, newName: string) => {
										vscode.postMessage({
											type: "renameApiConfiguration",
											values: { oldName, newName },
											apiConfiguration,
										})
										prevApiConfigName.current = newName
									}}
									onUpsertConfig={(configName: string) =>
										vscode.postMessage({
											type: "upsertApiConfiguration",
											text: configName,
											apiConfiguration,
										})
									}
								/>
								<ApiOptions
									uriScheme={uriScheme}
									apiConfiguration={apiConfiguration}
									setApiConfigurationField={setApiConfigurationField}
									errorMessage={errorMessage}
									setErrorMessage={setErrorMessage}
								/>
							</Section>
						</div>
					)}

					{/* Auto-Approve Section */}
					{activeTab === "autoApprove" && (
						<AutoApproveSettings
							alwaysAllowReadOnly={alwaysAllowReadOnly}
							alwaysAllowReadOnlyOutsideWorkspace={alwaysAllowReadOnlyOutsideWorkspace}
							alwaysAllowWrite={alwaysAllowWrite}
							alwaysAllowWriteOutsideWorkspace={alwaysAllowWriteOutsideWorkspace}
							writeDelayMs={writeDelayMs}
							alwaysAllowBrowser={alwaysAllowBrowser}
							alwaysApproveResubmit={alwaysApproveResubmit}
							requestDelaySeconds={requestDelaySeconds}
							alwaysAllowMcp={alwaysAllowMcp}
							alwaysAllowModeSwitch={alwaysAllowModeSwitch}
							alwaysAllowSubtasks={alwaysAllowSubtasks}
							alwaysAllowExecute={alwaysAllowExecute}
							allowedCommands={allowedCommands}
							setCachedStateField={setCachedStateField}
						/>
					)}

					{/* Browser Section */}
					{activeTab === "browser" && (
						<BrowserSettings
							browserToolEnabled={browserToolEnabled}
							browserViewportSize={browserViewportSize}
							screenshotQuality={screenshotQuality}
							remoteBrowserHost={remoteBrowserHost}
							remoteBrowserEnabled={remoteBrowserEnabled}
							setCachedStateField={setCachedStateField}
						/>
<<<<<<< HEAD
					</Section>
				</div>

				<div ref={autoApproveRef}>
					<AutoApproveSettings
						alwaysAllowReadOnly={alwaysAllowReadOnly}
						alwaysAllowReadOnlyOutsideWorkspace={alwaysAllowReadOnlyOutsideWorkspace}
						alwaysAllowWrite={alwaysAllowWrite}
						alwaysAllowWriteOutsideWorkspace={alwaysAllowWriteOutsideWorkspace}
						writeDelayMs={writeDelayMs}
						alwaysAllowBrowser={alwaysAllowBrowser}
						alwaysApproveResubmit={alwaysApproveResubmit}
						requestDelaySeconds={requestDelaySeconds}
						alwaysAllowMcp={alwaysAllowMcp}
						alwaysAllowModeSwitch={alwaysAllowModeSwitch}
						alwaysAllowSubtasks={alwaysAllowSubtasks}
						alwaysAllowExecute={alwaysAllowExecute}
						allowedCommands={allowedCommands}
						setCachedStateField={setCachedStateField}
					/>
				</div>

				<div ref={browserRef}>
					<BrowserSettings
						browserToolEnabled={browserToolEnabled}
						browserViewportSize={browserViewportSize}
						screenshotQuality={screenshotQuality}
						remoteBrowserHost={remoteBrowserHost}
						remoteBrowserEnabled={remoteBrowserEnabled}
						setCachedStateField={setCachedStateField}
					/>
				</div>

				<div ref={checkpointsRef}>
					<CheckpointSettings
						enableCheckpoints={enableCheckpoints}
						setCachedStateField={setCachedStateField}
					/>
				</div>

				<div ref={notificationsRef}>
					<NotificationSettings
						ttsEnabled={ttsEnabled}
						ttsSpeed={ttsSpeed}
						soundEnabled={soundEnabled}
						soundVolume={soundVolume}
						setCachedStateField={setCachedStateField}
					/>
				</div>

				<div ref={contextManagementRef}>
					<ContextManagementSettings
						maxOpenTabsContext={maxOpenTabsContext}
						maxWorkspaceFiles={maxWorkspaceFiles ?? 200}
						showRooIgnoredFiles={showRooIgnoredFiles}
						maxReadFileLine={maxReadFileLine}
						setCachedStateField={setCachedStateField}
						// Pass synthesization state from cachedState (Added)
						enableContextSummarization={cachedState.enableContextSummarization}
						contextSummarizationTriggerThreshold={cachedState.contextSummarizationTriggerThreshold}
						contextSummarizationInitialStaticTurns={cachedState.contextSummarizationInitialStaticTurns}
						contextSummarizationRecentTurns={cachedState.contextSummarizationRecentTurns}
						// Removed specific setters - ContextManagementSettings uses setCachedStateField now
					/>
				</div>

				<div ref={terminalRef}>
					<TerminalSettings
						terminalOutputLineLimit={terminalOutputLineLimit}
						terminalShellIntegrationTimeout={terminalShellIntegrationTimeout}
						terminalShellIntegrationDisabled={terminalShellIntegrationDisabled}
						terminalCommandDelay={terminalCommandDelay}
						terminalPowershellCounter={terminalPowershellCounter}
						terminalZshClearEolMark={terminalZshClearEolMark}
						terminalZshOhMy={terminalZshOhMy}
						terminalZshP10k={terminalZshP10k}
						terminalZdotdir={terminalZdotdir}
						terminalCompressProgressBar={terminalCompressProgressBar}
						setCachedStateField={setCachedStateField}
					/>
				</div>

				<div ref={experimentalRef}>
					<ExperimentalSettings setExperimentEnabled={setExperimentEnabled} experiments={experiments} />
				</div>

				<div ref={languageRef}>
					<LanguageSettings language={language || "en"} setCachedStateField={setCachedStateField} />
				</div>
=======
					)}
>>>>>>> 104f81f4

					{/* Checkpoints Section */}
					{activeTab === "checkpoints" && (
						<CheckpointSettings
							enableCheckpoints={enableCheckpoints}
							setCachedStateField={setCachedStateField}
						/>
					)}

					{/* Notifications Section */}
					{activeTab === "notifications" && (
						<NotificationSettings
							ttsEnabled={ttsEnabled}
							ttsSpeed={ttsSpeed}
							soundEnabled={soundEnabled}
							soundVolume={soundVolume}
							setCachedStateField={setCachedStateField}
						/>
					)}

					{/* Context Management Section */}
					{activeTab === "contextManagement" && (
						<ContextManagementSettings
							maxOpenTabsContext={maxOpenTabsContext}
							maxWorkspaceFiles={maxWorkspaceFiles ?? 200}
							showRooIgnoredFiles={showRooIgnoredFiles}
							maxReadFileLine={maxReadFileLine}
							setCachedStateField={setCachedStateField}
						/>
					)}

					{/* Terminal Section */}
					{activeTab === "terminal" && (
						<TerminalSettings
							terminalOutputLineLimit={terminalOutputLineLimit}
							terminalShellIntegrationTimeout={terminalShellIntegrationTimeout}
							terminalShellIntegrationDisabled={terminalShellIntegrationDisabled}
							terminalCommandDelay={terminalCommandDelay}
							terminalPowershellCounter={terminalPowershellCounter}
							terminalZshClearEolMark={terminalZshClearEolMark}
							terminalZshOhMy={terminalZshOhMy}
							terminalZshP10k={terminalZshP10k}
							terminalZdotdir={terminalZdotdir}
							terminalCompressProgressBar={terminalCompressProgressBar}
							setCachedStateField={setCachedStateField}
						/>
					)}

					{/* Experimental Section */}
					{activeTab === "experimental" && (
						<ExperimentalSettings setExperimentEnabled={setExperimentEnabled} experiments={experiments} />
					)}

					{/* Language Section */}
					{activeTab === "language" && (
						<LanguageSettings language={language || "en"} setCachedStateField={setCachedStateField} />
					)}

					{/* About Section */}
					{activeTab === "about" && (
						<About
							version={version}
							telemetrySetting={telemetrySetting}
							setTelemetrySetting={setTelemetrySetting}
						/>
					)}
				</TabContent>
			</div>

			<AlertDialog open={isDiscardDialogShow} onOpenChange={setDiscardDialogShow}>
				<AlertDialogContent>
					<AlertDialogHeader>
						<AlertDialogTitle>
							<AlertTriangle className="w-5 h-5 text-yellow-500" />
							{t("settings:unsavedChangesDialog.title")}
						</AlertDialogTitle>
						<AlertDialogDescription>
							{t("settings:unsavedChangesDialog.description")}
						</AlertDialogDescription>
					</AlertDialogHeader>
					<AlertDialogFooter>
						<AlertDialogCancel onClick={() => onConfirmDialogResult(false)}>
							{t("settings:unsavedChangesDialog.cancelButton")}
						</AlertDialogCancel>
						<AlertDialogAction onClick={() => onConfirmDialogResult(true)}>
							{t("settings:unsavedChangesDialog.discardButton")}
						</AlertDialogAction>
					</AlertDialogFooter>
				</AlertDialogContent>
			</AlertDialog>
		</Tab>
	)
})

export default memo(SettingsView)<|MERGE_RESOLUTION|>--- conflicted
+++ resolved
@@ -590,99 +590,7 @@
 							remoteBrowserEnabled={remoteBrowserEnabled}
 							setCachedStateField={setCachedStateField}
 						/>
-<<<<<<< HEAD
-					</Section>
-				</div>
-
-				<div ref={autoApproveRef}>
-					<AutoApproveSettings
-						alwaysAllowReadOnly={alwaysAllowReadOnly}
-						alwaysAllowReadOnlyOutsideWorkspace={alwaysAllowReadOnlyOutsideWorkspace}
-						alwaysAllowWrite={alwaysAllowWrite}
-						alwaysAllowWriteOutsideWorkspace={alwaysAllowWriteOutsideWorkspace}
-						writeDelayMs={writeDelayMs}
-						alwaysAllowBrowser={alwaysAllowBrowser}
-						alwaysApproveResubmit={alwaysApproveResubmit}
-						requestDelaySeconds={requestDelaySeconds}
-						alwaysAllowMcp={alwaysAllowMcp}
-						alwaysAllowModeSwitch={alwaysAllowModeSwitch}
-						alwaysAllowSubtasks={alwaysAllowSubtasks}
-						alwaysAllowExecute={alwaysAllowExecute}
-						allowedCommands={allowedCommands}
-						setCachedStateField={setCachedStateField}
-					/>
-				</div>
-
-				<div ref={browserRef}>
-					<BrowserSettings
-						browserToolEnabled={browserToolEnabled}
-						browserViewportSize={browserViewportSize}
-						screenshotQuality={screenshotQuality}
-						remoteBrowserHost={remoteBrowserHost}
-						remoteBrowserEnabled={remoteBrowserEnabled}
-						setCachedStateField={setCachedStateField}
-					/>
-				</div>
-
-				<div ref={checkpointsRef}>
-					<CheckpointSettings
-						enableCheckpoints={enableCheckpoints}
-						setCachedStateField={setCachedStateField}
-					/>
-				</div>
-
-				<div ref={notificationsRef}>
-					<NotificationSettings
-						ttsEnabled={ttsEnabled}
-						ttsSpeed={ttsSpeed}
-						soundEnabled={soundEnabled}
-						soundVolume={soundVolume}
-						setCachedStateField={setCachedStateField}
-					/>
-				</div>
-
-				<div ref={contextManagementRef}>
-					<ContextManagementSettings
-						maxOpenTabsContext={maxOpenTabsContext}
-						maxWorkspaceFiles={maxWorkspaceFiles ?? 200}
-						showRooIgnoredFiles={showRooIgnoredFiles}
-						maxReadFileLine={maxReadFileLine}
-						setCachedStateField={setCachedStateField}
-						// Pass synthesization state from cachedState (Added)
-						enableContextSummarization={cachedState.enableContextSummarization}
-						contextSummarizationTriggerThreshold={cachedState.contextSummarizationTriggerThreshold}
-						contextSummarizationInitialStaticTurns={cachedState.contextSummarizationInitialStaticTurns}
-						contextSummarizationRecentTurns={cachedState.contextSummarizationRecentTurns}
-						// Removed specific setters - ContextManagementSettings uses setCachedStateField now
-					/>
-				</div>
-
-				<div ref={terminalRef}>
-					<TerminalSettings
-						terminalOutputLineLimit={terminalOutputLineLimit}
-						terminalShellIntegrationTimeout={terminalShellIntegrationTimeout}
-						terminalShellIntegrationDisabled={terminalShellIntegrationDisabled}
-						terminalCommandDelay={terminalCommandDelay}
-						terminalPowershellCounter={terminalPowershellCounter}
-						terminalZshClearEolMark={terminalZshClearEolMark}
-						terminalZshOhMy={terminalZshOhMy}
-						terminalZshP10k={terminalZshP10k}
-						terminalZdotdir={terminalZdotdir}
-						terminalCompressProgressBar={terminalCompressProgressBar}
-						setCachedStateField={setCachedStateField}
-					/>
-				</div>
-
-				<div ref={experimentalRef}>
-					<ExperimentalSettings setExperimentEnabled={setExperimentEnabled} experiments={experiments} />
-				</div>
-
-				<div ref={languageRef}>
-					<LanguageSettings language={language || "en"} setCachedStateField={setCachedStateField} />
-				</div>
-=======
-					)}
->>>>>>> 104f81f4
+					)}
 
 					{/* Checkpoints Section */}
 					{activeTab === "checkpoints" && (
@@ -711,6 +619,11 @@
 							showRooIgnoredFiles={showRooIgnoredFiles}
 							maxReadFileLine={maxReadFileLine}
 							setCachedStateField={setCachedStateField}
+							// Pass synthesization state from cachedState (Added)
+							enableContextSummarization={cachedState.enableContextSummarization}
+							contextSummarizationTriggerThreshold={cachedState.contextSummarizationTriggerThreshold}
+							contextSummarizationInitialStaticTurns={cachedState.contextSummarizationInitialStaticTurns}
+							contextSummarizationRecentTurns={cachedState.contextSummarizationRecentTurns}
 						/>
 					)}
 
