import { mentionRegex } from "@roo/shared/context-mentions"
import { Fzf } from "fzf"
import { ModeConfig } from "@roo/shared/modes"
<<<<<<< HEAD
=======

>>>>>>> 104f81f4
import { escapeSpaces } from "./path-mentions"

// Simple basename function to replace path.basename
function basename(filepath: string): string {
	return filepath.split("/").pop() || filepath
}

export interface SearchResult {
	path: string
	type: "file" | "folder"
	label?: string
}

function getBasename(filepath: string): string {
	return filepath.split("/").pop() || filepath
}

export function insertMention(
	text: string,
	position: number,
	value: string,
): { newValue: string; mentionIndex: number } {
	// Handle slash command
	if (text.startsWith("/")) {
		return {
			newValue: value,
			mentionIndex: 0,
		}
	}

	const beforeCursor = text.slice(0, position)
	const afterCursor = text.slice(position)

	// Find the position of the last '@' symbol before the cursor
	const lastAtIndex = beforeCursor.lastIndexOf("@")

	// Process the value - escape spaces if it's a file path
	let processedValue = value
	if (value && value.startsWith("/")) {
		// Only escape if the path contains spaces that aren't already escaped
		if (value.includes(" ") && !value.includes("\\ ")) {
			processedValue = escapeSpaces(value)
		}
	}

	let newValue: string
	let mentionIndex: number

	if (lastAtIndex !== -1) {
		// If there's an '@' symbol, replace everything after it with the new mention
		const beforeMention = text.slice(0, lastAtIndex)
		// Only replace if afterCursor is all alphanumerical
		// This is required to handle languages that don't use space as a word separator (chinese, japanese, korean, etc)
		const afterCursorContent = /^[a-zA-Z0-9\s]*$/.test(afterCursor)
			? afterCursor.replace(/^[^\s]*/, "")
			: afterCursor
		newValue = beforeMention + "@" + processedValue + " " + afterCursorContent
		mentionIndex = lastAtIndex
	} else {
		// If there's no '@' symbol, insert the mention at the cursor position
		newValue = beforeCursor + "@" + processedValue + " " + afterCursor
		mentionIndex = position
	}

	return { newValue, mentionIndex }
}

export function removeMention(text: string, position: number): { newText: string; newPosition: number } {
	const beforeCursor = text.slice(0, position)
	const afterCursor = text.slice(position)

	// Check if we're at the end of a mention
	const matchEnd = beforeCursor.match(new RegExp(mentionRegex.source + "$"))

	if (matchEnd) {
		// If we're at the end of a mention, remove it
		// Remove the mention and the first space that follows it
		const mentionLength = matchEnd[0].length
		// Remove the mention and one space after it if it exists
		const newText = text.slice(0, position - mentionLength) + afterCursor.replace(/^\s/, "")
		const newPosition = position - mentionLength
		return { newText, newPosition }
	}

	// If we're not at the end of a mention, just return the original text and position
	return { newText: text, newPosition: position }
}

export enum ContextMenuOptionType {
	OpenedFile = "openedFile",
	File = "file",
	Folder = "folder",
	Problems = "problems",
	Terminal = "terminal",
	URL = "url",
	Git = "git",
	NoResults = "noResults",
	Mode = "mode", // Add mode type
	Synthesize = "synthesize", // Add synthesize type
}

export interface ContextMenuQueryItem {
	type: ContextMenuOptionType
	value?: string
	label?: string
	description?: string
	icon?: string
}

export function getContextMenuOptions(
	query: string,
	inputValue: string,
	selectedType: ContextMenuOptionType | null = null,
	queryItems: ContextMenuQueryItem[],
	dynamicSearchResults: SearchResult[] = [],
	modes?: ModeConfig[],
): ContextMenuQueryItem[] {
	// Handle slash commands for modes
	if (query.startsWith("/") && inputValue.startsWith("/")) {
		const modeQuery = query.slice(1)
		if (!modes?.length) return [{ type: ContextMenuOptionType.NoResults }]

		// Create searchable strings array for fzf
		const searchableItems = modes.map((mode) => ({
			original: mode,
			searchStr: mode.name,
		}))

		// Initialize fzf instance for fuzzy search
		const fzf = new Fzf(searchableItems, {
			selector: (item) => item.searchStr,
		})

		// Get fuzzy matching items
		const matchingModes = modeQuery
			? fzf.find(modeQuery).map((result) => ({
					type: ContextMenuOptionType.Mode,
					value: result.item.original.slug,
					label: result.item.original.name,
					description: result.item.original.roleDefinition.split("\n")[0],
				}))
			: modes.map((mode) => ({
					type: ContextMenuOptionType.Mode,
					value: mode.slug,
					label: mode.name,
					description: mode.roleDefinition.split("\n")[0],
				}))

		return matchingModes.length > 0 ? matchingModes : [{ type: ContextMenuOptionType.NoResults }]
	}

	const workingChanges: ContextMenuQueryItem = {
		type: ContextMenuOptionType.Git,
		value: "git-changes",
		label: "Working changes",
		description: "Current uncommitted changes",
		icon: "$(git-commit)",
	}

	if (query === "") {
		if (selectedType === ContextMenuOptionType.File) {
			const files = queryItems
				.filter(
					(item) =>
						item.type === ContextMenuOptionType.File || item.type === ContextMenuOptionType.OpenedFile,
				)
				.map((item) => ({
					type: item.type,
					value: item.value,
				}))
			return files.length > 0 ? files : [{ type: ContextMenuOptionType.NoResults }]
		}

		if (selectedType === ContextMenuOptionType.Folder) {
			const folders = queryItems
				.filter((item) => item.type === ContextMenuOptionType.Folder)
				.map((item) => ({ type: ContextMenuOptionType.Folder, value: item.value }))
			return folders.length > 0 ? folders : [{ type: ContextMenuOptionType.NoResults }]
		}

		if (selectedType === ContextMenuOptionType.Git) {
			const commits = queryItems.filter((item) => item.type === ContextMenuOptionType.Git)
			return commits.length > 0 ? [workingChanges, ...commits] : [workingChanges]
		}

		return [
			{
				type: ContextMenuOptionType.Synthesize,
				label: "Synthesize",
				description: "Compress conversation history",
			},
			{ type: ContextMenuOptionType.Problems },
			{ type: ContextMenuOptionType.Terminal },
			{ type: ContextMenuOptionType.URL },
			{ type: ContextMenuOptionType.Folder },
			{ type: ContextMenuOptionType.File },
			{ type: ContextMenuOptionType.Git },
		]
	}

	const lowerQuery = query.toLowerCase()
	const suggestions: ContextMenuQueryItem[] = []

	// Check for top-level option matches
	if ("git".startsWith(lowerQuery)) {
		suggestions.push({
			type: ContextMenuOptionType.Git,
			label: "Git Commits",
			description: "Search repository history",
			icon: "$(git-commit)",
		})
	} else if ("git-changes".startsWith(lowerQuery)) {
		suggestions.push(workingChanges)
	}
	if ("problems".startsWith(lowerQuery)) {
		suggestions.push({ type: ContextMenuOptionType.Problems })
	}
	if ("terminal".startsWith(lowerQuery)) {
		suggestions.push({ type: ContextMenuOptionType.Terminal })
	}
	if ("synthesize".startsWith(lowerQuery)) {
		suggestions.push({
			type: ContextMenuOptionType.Synthesize,
			label: "Synthesize",
			description: "Compress conversation history",
		})
	}
	if (query.startsWith("http")) {
		suggestions.push({ type: ContextMenuOptionType.URL, value: query })
	}

	// Add exact SHA matches to suggestions
	if (/^[a-f0-9]{7,40}$/i.test(lowerQuery)) {
		const exactMatches = queryItems.filter(
			(item) => item.type === ContextMenuOptionType.Git && item.value?.toLowerCase() === lowerQuery,
		)
		if (exactMatches.length > 0) {
			suggestions.push(...exactMatches)
		} else {
			// If no exact match but valid SHA format, add as option
			suggestions.push({
				type: ContextMenuOptionType.Git,
				value: lowerQuery,
				label: `Commit ${lowerQuery}`,
				description: "Git commit hash",
				icon: "$(git-commit)",
			})
		}
	}

	const searchableItems = queryItems.map((item) => ({
		original: item,
		searchStr: [item.value, item.label, item.description].filter(Boolean).join(" "),
	}))

	// Initialize fzf instance for fuzzy search
	const fzf = new Fzf(searchableItems, {
		selector: (item) => item.searchStr,
	})

	// Get fuzzy matching items
	const matchingItems = query ? fzf.find(query).map((result) => result.item.original) : []

	// Separate matches by type
	const openedFileMatches = matchingItems.filter((item) => item.type === ContextMenuOptionType.OpenedFile)

	const gitMatches = matchingItems.filter((item) => item.type === ContextMenuOptionType.Git)

	// Convert search results to queryItems format
	const searchResultItems = dynamicSearchResults.map((result) => {
		// Ensure paths start with / for consistency
		let formattedPath = result.path.startsWith("/") ? result.path : `/${result.path}`

		// For display purposes, we don't escape spaces in the label or description
<<<<<<< HEAD
=======
		const displayPath = formattedPath
		const displayName = result.label || getBasename(result.path)
>>>>>>> 104f81f4

		// We don't need to escape spaces here because the insertMention function
		// will handle that when the user selects a suggestion

		return {
			type: result.type === "folder" ? ContextMenuOptionType.Folder : ContextMenuOptionType.File,
			value: formattedPath,
			label: result.label || basename(result.path),
			description: formattedPath,
		}
	})

	const allItems = [...suggestions, ...openedFileMatches, ...searchResultItems, ...gitMatches]

	// Remove duplicates - normalize paths by ensuring all have leading slashes
	const seen = new Set()
	const deduped = allItems.filter((item) => {
		// Normalize paths for deduplication by ensuring leading slashes
		const normalizedValue = item.value
		let key = ""
		if (
			item.type === ContextMenuOptionType.File ||
			item.type === ContextMenuOptionType.Folder ||
			item.type === ContextMenuOptionType.OpenedFile
		) {
			key = normalizedValue!
		} else {
			key = `${item.type}-${normalizedValue}`
		}
		if (seen.has(key)) return false
		seen.add(key)
		return true
	})

	return deduped.length > 0 ? deduped : [{ type: ContextMenuOptionType.NoResults }]
}

export function shouldShowContextMenu(text: string, position: number): boolean {
	// Handle slash command
	if (text.startsWith("/")) {
		return position <= text.length && !text.includes(" ")
	}
	const beforeCursor = text.slice(0, position)
	const atIndex = beforeCursor.lastIndexOf("@")

	if (atIndex === -1) {
		return false
	}

	const textAfterAt = beforeCursor.slice(atIndex + 1)

	// Check if there's any unescaped whitespace after the '@'
	// We need to check for whitespace that isn't preceded by a backslash
	// Using a negative lookbehind to ensure the space isn't escaped
	const hasUnescapedSpace = /(?<!\\)\s/.test(textAfterAt)
	if (hasUnescapedSpace) return false

	// Don't show the menu if it's clearly a URL
	if (textAfterAt.toLowerCase().startsWith("http")) {
		return false
	}

	// Show menu in all other cases
	return true
}<|MERGE_RESOLUTION|>--- conflicted
+++ resolved
@@ -1,16 +1,7 @@
 import { mentionRegex } from "@roo/shared/context-mentions"
 import { Fzf } from "fzf"
 import { ModeConfig } from "@roo/shared/modes"
-<<<<<<< HEAD
-=======
-
->>>>>>> 104f81f4
 import { escapeSpaces } from "./path-mentions"
-
-// Simple basename function to replace path.basename
-function basename(filepath: string): string {
-	return filepath.split("/").pop() || filepath
-}
 
 export interface SearchResult {
 	path: string
@@ -279,11 +270,8 @@
 		let formattedPath = result.path.startsWith("/") ? result.path : `/${result.path}`
 
 		// For display purposes, we don't escape spaces in the label or description
-<<<<<<< HEAD
-=======
 		const displayPath = formattedPath
 		const displayName = result.label || getBasename(result.path)
->>>>>>> 104f81f4
 
 		// We don't need to escape spaces here because the insertMention function
 		// will handle that when the user selects a suggestion
@@ -291,8 +279,8 @@
 		return {
 			type: result.type === "folder" ? ContextMenuOptionType.Folder : ContextMenuOptionType.File,
 			value: formattedPath,
-			label: result.label || basename(result.path),
-			description: formattedPath,
+			label: displayName,
+			description: displayPath,
 		}
 	})
 
