--- conflicted
+++ resolved
@@ -13,32 +13,16 @@
         version: 1.43.0
       '@eslint/js':
         specifier: ^9.25.1
-<<<<<<< HEAD
-        version: 9.25.1
-      chalk:
-        specifier: ^5.3.0
-        version: 5.4.1
-      eslint:
-        specifier: ^9.25.1
-        version: 9.25.1(jiti@2.4.2)
-      execa:
-        specifier: ^9.5.2
-        version: 9.5.2
-=======
         version: 9.26.0
       eslint:
         specifier: ^9.25.1
         version: 9.26.0(jiti@2.4.2)
->>>>>>> 7bef4f0f
       globals:
         specifier: ^16.0.0
         version: 16.1.0
       prettier:
         specifier: ^3.5.3
         version: 3.5.3
-      prompts:
-        specifier: ^2.4.2
-        version: 2.4.2
       tsx:
         specifier: ^4.19.4
         version: 4.19.4
@@ -109,9 +93,6 @@
       '@radix-ui/react-alert-dialog':
         specifier: ^1.1.7
         version: 1.1.7(@types/react-dom@19.0.4(@types/react@19.0.12))(@types/react@19.0.12)(react-dom@19.0.0(react@19.0.0))(react@19.0.0)
-      '@radix-ui/react-collapsible':
-        specifier: ^1.1.2
-        version: 1.1.8(@types/react-dom@19.0.4(@types/react@19.0.12))(@types/react@19.0.12)(react-dom@19.0.0(react@19.0.0))(react@19.0.0)
       '@radix-ui/react-dialog':
         specifier: ^1.1.6
         version: 1.1.6(@types/react-dom@19.0.4(@types/react@19.0.12))(@types/react@19.0.12)(react-dom@19.0.0(react@19.0.0))(react@19.0.0)
@@ -139,9 +120,6 @@
       '@radix-ui/react-slot':
         specifier: ^1.1.2
         version: 1.1.2(@types/react@19.0.12)(react@19.0.0)
-      '@radix-ui/react-switch':
-        specifier: ^1.1.2
-        version: 1.2.2(@types/react-dom@19.0.4(@types/react@19.0.12))(@types/react@19.0.12)(react-dom@19.0.0(react@19.0.0))(react@19.0.0)
       '@radix-ui/react-tabs':
         specifier: ^1.1.3
         version: 1.1.3(@types/react-dom@19.0.4(@types/react@19.0.12))(@types/react@19.0.12)(react-dom@19.0.0(react@19.0.0))(react@19.0.0)
@@ -1240,8 +1218,8 @@
       '@types/react-dom':
         optional: true
 
-  '@radix-ui/react-collapsible@1.1.8':
-    resolution: {integrity: sha512-hxEsLvK9WxIAPyxdDRULL4hcaSjMZCfP7fHB0Z1uUnDoDBat1Zh46hwYfa69DeZAbJrPckjf0AGAtEZyvDyJbw==}
+  '@radix-ui/react-collection@1.1.2':
+    resolution: {integrity: sha512-9z54IEKRxIa9VityapoEYMuByaG42iSy1ZXlY2KcuLSEtq8x4987/N6m15ppoMffgZX72gER2uHe1D9Y6Unlcw==}
     peerDependencies:
       '@types/react': '*'
       '@types/react-dom': '*'
@@ -1253,8 +1231,8 @@
       '@types/react-dom':
         optional: true
 
-  '@radix-ui/react-collection@1.1.2':
-    resolution: {integrity: sha512-9z54IEKRxIa9VityapoEYMuByaG42iSy1ZXlY2KcuLSEtq8x4987/N6m15ppoMffgZX72gER2uHe1D9Y6Unlcw==}
+  '@radix-ui/react-collection@1.1.3':
+    resolution: {integrity: sha512-mM2pxoQw5HJ49rkzwOs7Y6J4oYH22wS8BfK2/bBxROlI4xuR0c4jEenQP63LlTlDkO6Buj2Vt+QYAYcOgqtrXA==}
     peerDependencies:
       '@types/react': '*'
       '@types/react-dom': '*'
@@ -1266,8 +1244,44 @@
       '@types/react-dom':
         optional: true
 
-  '@radix-ui/react-collection@1.1.3':
-    resolution: {integrity: sha512-mM2pxoQw5HJ49rkzwOs7Y6J4oYH22wS8BfK2/bBxROlI4xuR0c4jEenQP63LlTlDkO6Buj2Vt+QYAYcOgqtrXA==}
+  '@radix-ui/react-compose-refs@1.1.1':
+    resolution: {integrity: sha512-Y9VzoRDSJtgFMUCoiZBDVo084VQ5hfpXxVE+NgkdNsjiDBByiImMZKKhxMwCbdHvhlENG6a833CbFkOQvTricw==}
+    peerDependencies:
+      '@types/react': '*'
+      react: ^16.8 || ^17.0 || ^18.0 || ^19.0 || ^19.0.0-rc
+    peerDependenciesMeta:
+      '@types/react':
+        optional: true
+
+  '@radix-ui/react-compose-refs@1.1.2':
+    resolution: {integrity: sha512-z4eqJvfiNnFMHIIvXP3CY57y2WJs5g2v3X0zm9mEJkrkNv4rDxu+sg9Jh8EkXyeqBkB7SOcboo9dMVqhyrACIg==}
+    peerDependencies:
+      '@types/react': '*'
+      react: ^16.8 || ^17.0 || ^18.0 || ^19.0 || ^19.0.0-rc
+    peerDependenciesMeta:
+      '@types/react':
+        optional: true
+
+  '@radix-ui/react-context@1.1.1':
+    resolution: {integrity: sha512-UASk9zi+crv9WteK/NU4PLvOoL3OuE6BWVKNF6hPRBtYBDXQ2u5iu3O59zUlJiTVvkyuycnqrztsHVJwcK9K+Q==}
+    peerDependencies:
+      '@types/react': '*'
+      react: ^16.8 || ^17.0 || ^18.0 || ^19.0 || ^19.0.0-rc
+    peerDependenciesMeta:
+      '@types/react':
+        optional: true
+
+  '@radix-ui/react-context@1.1.2':
+    resolution: {integrity: sha512-jCi/QKUM2r1Ju5a3J64TH2A5SpKAgh0LpknyqdQ4m6DCV0xJ2HG1xARRwNGPQfi1SLdLWZ1OJz6F4OMBBNiGJA==}
+    peerDependencies:
+      '@types/react': '*'
+      react: ^16.8 || ^17.0 || ^18.0 || ^19.0 || ^19.0.0-rc
+    peerDependenciesMeta:
+      '@types/react':
+        optional: true
+
+  '@radix-ui/react-dialog@1.1.6':
+    resolution: {integrity: sha512-/IVhJV5AceX620DUJ4uYVMymzsipdKBzo3edo+omeskCKGm9FRHM0ebIdbPnlQVJqyuHbuBltQUOG2mOTq2IYw==}
     peerDependencies:
       '@types/react': '*'
       '@types/react-dom': '*'
@@ -1279,44 +1293,8 @@
       '@types/react-dom':
         optional: true
 
-  '@radix-ui/react-compose-refs@1.1.1':
-    resolution: {integrity: sha512-Y9VzoRDSJtgFMUCoiZBDVo084VQ5hfpXxVE+NgkdNsjiDBByiImMZKKhxMwCbdHvhlENG6a833CbFkOQvTricw==}
-    peerDependencies:
-      '@types/react': '*'
-      react: ^16.8 || ^17.0 || ^18.0 || ^19.0 || ^19.0.0-rc
-    peerDependenciesMeta:
-      '@types/react':
-        optional: true
-
-  '@radix-ui/react-compose-refs@1.1.2':
-    resolution: {integrity: sha512-z4eqJvfiNnFMHIIvXP3CY57y2WJs5g2v3X0zm9mEJkrkNv4rDxu+sg9Jh8EkXyeqBkB7SOcboo9dMVqhyrACIg==}
-    peerDependencies:
-      '@types/react': '*'
-      react: ^16.8 || ^17.0 || ^18.0 || ^19.0 || ^19.0.0-rc
-    peerDependenciesMeta:
-      '@types/react':
-        optional: true
-
-  '@radix-ui/react-context@1.1.1':
-    resolution: {integrity: sha512-UASk9zi+crv9WteK/NU4PLvOoL3OuE6BWVKNF6hPRBtYBDXQ2u5iu3O59zUlJiTVvkyuycnqrztsHVJwcK9K+Q==}
-    peerDependencies:
-      '@types/react': '*'
-      react: ^16.8 || ^17.0 || ^18.0 || ^19.0 || ^19.0.0-rc
-    peerDependenciesMeta:
-      '@types/react':
-        optional: true
-
-  '@radix-ui/react-context@1.1.2':
-    resolution: {integrity: sha512-jCi/QKUM2r1Ju5a3J64TH2A5SpKAgh0LpknyqdQ4m6DCV0xJ2HG1xARRwNGPQfi1SLdLWZ1OJz6F4OMBBNiGJA==}
-    peerDependencies:
-      '@types/react': '*'
-      react: ^16.8 || ^17.0 || ^18.0 || ^19.0 || ^19.0.0-rc
-    peerDependenciesMeta:
-      '@types/react':
-        optional: true
-
-  '@radix-ui/react-dialog@1.1.6':
-    resolution: {integrity: sha512-/IVhJV5AceX620DUJ4uYVMymzsipdKBzo3edo+omeskCKGm9FRHM0ebIdbPnlQVJqyuHbuBltQUOG2mOTq2IYw==}
+  '@radix-ui/react-dialog@1.1.7':
+    resolution: {integrity: sha512-EIdma8C0C/I6kL6sO02avaCRqi3fmWJpxH6mqbVScorW6nNktzKJT/le7VPho3o/7wCsyRg3z0+Q+Obr0Gy/VQ==}
     peerDependencies:
       '@types/react': '*'
       '@types/react-dom': '*'
@@ -1328,8 +1306,26 @@
       '@types/react-dom':
         optional: true
 
-  '@radix-ui/react-dialog@1.1.7':
-    resolution: {integrity: sha512-EIdma8C0C/I6kL6sO02avaCRqi3fmWJpxH6mqbVScorW6nNktzKJT/le7VPho3o/7wCsyRg3z0+Q+Obr0Gy/VQ==}
+  '@radix-ui/react-direction@1.1.0':
+    resolution: {integrity: sha512-BUuBvgThEiAXh2DWu93XsT+a3aWrGqolGlqqw5VU1kG7p/ZH2cuDlM1sRLNnY3QcBS69UIz2mcKhMxDsdewhjg==}
+    peerDependencies:
+      '@types/react': '*'
+      react: ^16.8 || ^17.0 || ^18.0 || ^19.0 || ^19.0.0-rc
+    peerDependenciesMeta:
+      '@types/react':
+        optional: true
+
+  '@radix-ui/react-direction@1.1.1':
+    resolution: {integrity: sha512-1UEWRX6jnOA2y4H5WczZ44gOOjTEmlqv1uNW4GAJEO5+bauCBhv8snY65Iw5/VOS/ghKN9gr2KjnLKxrsvoMVw==}
+    peerDependencies:
+      '@types/react': '*'
+      react: ^16.8 || ^17.0 || ^18.0 || ^19.0 || ^19.0.0-rc
+    peerDependenciesMeta:
+      '@types/react':
+        optional: true
+
+  '@radix-ui/react-dismissable-layer@1.1.5':
+    resolution: {integrity: sha512-E4TywXY6UsXNRhFrECa5HAvE5/4BFcGyfTyK36gP+pAW1ed7UTK4vKwdr53gAJYwqbfCWC6ATvJa3J3R/9+Qrg==}
     peerDependencies:
       '@types/react': '*'
       '@types/react-dom': '*'
@@ -1341,26 +1337,8 @@
       '@types/react-dom':
         optional: true
 
-  '@radix-ui/react-direction@1.1.0':
-    resolution: {integrity: sha512-BUuBvgThEiAXh2DWu93XsT+a3aWrGqolGlqqw5VU1kG7p/ZH2cuDlM1sRLNnY3QcBS69UIz2mcKhMxDsdewhjg==}
-    peerDependencies:
-      '@types/react': '*'
-      react: ^16.8 || ^17.0 || ^18.0 || ^19.0 || ^19.0.0-rc
-    peerDependenciesMeta:
-      '@types/react':
-        optional: true
-
-  '@radix-ui/react-direction@1.1.1':
-    resolution: {integrity: sha512-1UEWRX6jnOA2y4H5WczZ44gOOjTEmlqv1uNW4GAJEO5+bauCBhv8snY65Iw5/VOS/ghKN9gr2KjnLKxrsvoMVw==}
-    peerDependencies:
-      '@types/react': '*'
-      react: ^16.8 || ^17.0 || ^18.0 || ^19.0 || ^19.0.0-rc
-    peerDependenciesMeta:
-      '@types/react':
-        optional: true
-
-  '@radix-ui/react-dismissable-layer@1.1.5':
-    resolution: {integrity: sha512-E4TywXY6UsXNRhFrECa5HAvE5/4BFcGyfTyK36gP+pAW1ed7UTK4vKwdr53gAJYwqbfCWC6ATvJa3J3R/9+Qrg==}
+  '@radix-ui/react-dismissable-layer@1.1.6':
+    resolution: {integrity: sha512-7gpgMT2gyKym9Jz2ZhlRXSg2y6cNQIK8d/cqBZ0RBCaps8pFryCWXiUKI+uHGFrhMrbGUP7U6PWgiXzIxoyF3Q==}
     peerDependencies:
       '@types/react': '*'
       '@types/react-dom': '*'
@@ -1372,8 +1350,8 @@
       '@types/react-dom':
         optional: true
 
-  '@radix-ui/react-dismissable-layer@1.1.6':
-    resolution: {integrity: sha512-7gpgMT2gyKym9Jz2ZhlRXSg2y6cNQIK8d/cqBZ0RBCaps8pFryCWXiUKI+uHGFrhMrbGUP7U6PWgiXzIxoyF3Q==}
+  '@radix-ui/react-dropdown-menu@2.1.7':
+    resolution: {integrity: sha512-7/1LiuNZuCQE3IzdicGoHdQOHkS2Q08+7p8w6TXZ6ZjgAULaCI85ZY15yPl4o4FVgoKLRT43/rsfNVN8osClQQ==}
     peerDependencies:
       '@types/react': '*'
       '@types/react-dom': '*'
@@ -1385,8 +1363,26 @@
       '@types/react-dom':
         optional: true
 
-  '@radix-ui/react-dropdown-menu@2.1.7':
-    resolution: {integrity: sha512-7/1LiuNZuCQE3IzdicGoHdQOHkS2Q08+7p8w6TXZ6ZjgAULaCI85ZY15yPl4o4FVgoKLRT43/rsfNVN8osClQQ==}
+  '@radix-ui/react-focus-guards@1.1.1':
+    resolution: {integrity: sha512-pSIwfrT1a6sIoDASCSpFwOasEwKTZWDw/iBdtnqKO7v6FeOzYJ7U53cPzYFVR3geGGXgVHaH+CdngrrAzqUGxg==}
+    peerDependencies:
+      '@types/react': '*'
+      react: ^16.8 || ^17.0 || ^18.0 || ^19.0 || ^19.0.0-rc
+    peerDependenciesMeta:
+      '@types/react':
+        optional: true
+
+  '@radix-ui/react-focus-guards@1.1.2':
+    resolution: {integrity: sha512-fyjAACV62oPV925xFCrH8DR5xWhg9KYtJT4s3u54jxp+L/hbpTY2kIeEFFbFe+a/HCE94zGQMZLIpVTPVZDhaA==}
+    peerDependencies:
+      '@types/react': '*'
+      react: ^16.8 || ^17.0 || ^18.0 || ^19.0 || ^19.0.0-rc
+    peerDependenciesMeta:
+      '@types/react':
+        optional: true
+
+  '@radix-ui/react-focus-scope@1.1.2':
+    resolution: {integrity: sha512-zxwE80FCU7lcXUGWkdt6XpTTCKPitG1XKOwViTxHVKIJhZl9MvIl2dVHeZENCWD9+EdWv05wlaEkRXUykU27RA==}
     peerDependencies:
       '@types/react': '*'
       '@types/react-dom': '*'
@@ -1398,26 +1394,8 @@
       '@types/react-dom':
         optional: true
 
-  '@radix-ui/react-focus-guards@1.1.1':
-    resolution: {integrity: sha512-pSIwfrT1a6sIoDASCSpFwOasEwKTZWDw/iBdtnqKO7v6FeOzYJ7U53cPzYFVR3geGGXgVHaH+CdngrrAzqUGxg==}
-    peerDependencies:
-      '@types/react': '*'
-      react: ^16.8 || ^17.0 || ^18.0 || ^19.0 || ^19.0.0-rc
-    peerDependenciesMeta:
-      '@types/react':
-        optional: true
-
-  '@radix-ui/react-focus-guards@1.1.2':
-    resolution: {integrity: sha512-fyjAACV62oPV925xFCrH8DR5xWhg9KYtJT4s3u54jxp+L/hbpTY2kIeEFFbFe+a/HCE94zGQMZLIpVTPVZDhaA==}
-    peerDependencies:
-      '@types/react': '*'
-      react: ^16.8 || ^17.0 || ^18.0 || ^19.0 || ^19.0.0-rc
-    peerDependenciesMeta:
-      '@types/react':
-        optional: true
-
-  '@radix-ui/react-focus-scope@1.1.2':
-    resolution: {integrity: sha512-zxwE80FCU7lcXUGWkdt6XpTTCKPitG1XKOwViTxHVKIJhZl9MvIl2dVHeZENCWD9+EdWv05wlaEkRXUykU27RA==}
+  '@radix-ui/react-focus-scope@1.1.3':
+    resolution: {integrity: sha512-4XaDlq0bPt7oJwR+0k0clCiCO/7lO7NKZTAaJBYxDNQT/vj4ig0/UvctrRscZaFREpRvUTkpKR96ov1e6jptQg==}
     peerDependencies:
       '@types/react': '*'
       '@types/react-dom': '*'
@@ -1429,8 +1407,26 @@
       '@types/react-dom':
         optional: true
 
-  '@radix-ui/react-focus-scope@1.1.3':
-    resolution: {integrity: sha512-4XaDlq0bPt7oJwR+0k0clCiCO/7lO7NKZTAaJBYxDNQT/vj4ig0/UvctrRscZaFREpRvUTkpKR96ov1e6jptQg==}
+  '@radix-ui/react-id@1.1.0':
+    resolution: {integrity: sha512-EJUrI8yYh7WOjNOqpoJaf1jlFIH2LvtgAl+YcFqNCa+4hj64ZXmPkAKOFs/ukjz3byN6bdb/AVUqHkI8/uWWMA==}
+    peerDependencies:
+      '@types/react': '*'
+      react: ^16.8 || ^17.0 || ^18.0 || ^19.0 || ^19.0.0-rc
+    peerDependenciesMeta:
+      '@types/react':
+        optional: true
+
+  '@radix-ui/react-id@1.1.1':
+    resolution: {integrity: sha512-kGkGegYIdQsOb4XjsfM97rXsiHaBwco+hFI66oO4s9LU+PLAC5oJ7khdOVFxkhsmlbpUqDAvXw11CluXP+jkHg==}
+    peerDependencies:
+      '@types/react': '*'
+      react: ^16.8 || ^17.0 || ^18.0 || ^19.0 || ^19.0.0-rc
+    peerDependenciesMeta:
+      '@types/react':
+        optional: true
+
+  '@radix-ui/react-label@2.1.2':
+    resolution: {integrity: sha512-zo1uGMTaNlHehDyFQcDZXRJhUPDuukcnHz0/jnrup0JA6qL+AFpAnty+7VKa9esuU5xTblAZzTGYJKSKaBxBhw==}
     peerDependencies:
       '@types/react': '*'
       '@types/react-dom': '*'
@@ -1442,26 +1438,8 @@
       '@types/react-dom':
         optional: true
 
-  '@radix-ui/react-id@1.1.0':
-    resolution: {integrity: sha512-EJUrI8yYh7WOjNOqpoJaf1jlFIH2LvtgAl+YcFqNCa+4hj64ZXmPkAKOFs/ukjz3byN6bdb/AVUqHkI8/uWWMA==}
-    peerDependencies:
-      '@types/react': '*'
-      react: ^16.8 || ^17.0 || ^18.0 || ^19.0 || ^19.0.0-rc
-    peerDependenciesMeta:
-      '@types/react':
-        optional: true
-
-  '@radix-ui/react-id@1.1.1':
-    resolution: {integrity: sha512-kGkGegYIdQsOb4XjsfM97rXsiHaBwco+hFI66oO4s9LU+PLAC5oJ7khdOVFxkhsmlbpUqDAvXw11CluXP+jkHg==}
-    peerDependencies:
-      '@types/react': '*'
-      react: ^16.8 || ^17.0 || ^18.0 || ^19.0 || ^19.0.0-rc
-    peerDependenciesMeta:
-      '@types/react':
-        optional: true
-
-  '@radix-ui/react-label@2.1.2':
-    resolution: {integrity: sha512-zo1uGMTaNlHehDyFQcDZXRJhUPDuukcnHz0/jnrup0JA6qL+AFpAnty+7VKa9esuU5xTblAZzTGYJKSKaBxBhw==}
+  '@radix-ui/react-menu@2.1.7':
+    resolution: {integrity: sha512-tBODsrk68rOi1/iQzbM54toFF+gSw/y+eQgttFflqlGekuSebNqvFNHjJgjqPhiMb4Fw9A0zNFly1QT6ZFdQ+Q==}
     peerDependencies:
       '@types/react': '*'
       '@types/react-dom': '*'
@@ -1473,8 +1451,8 @@
       '@types/react-dom':
         optional: true
 
-  '@radix-ui/react-menu@2.1.7':
-    resolution: {integrity: sha512-tBODsrk68rOi1/iQzbM54toFF+gSw/y+eQgttFflqlGekuSebNqvFNHjJgjqPhiMb4Fw9A0zNFly1QT6ZFdQ+Q==}
+  '@radix-ui/react-popover@1.1.6':
+    resolution: {integrity: sha512-NQouW0x4/GnkFJ/pRqsIS3rM/k97VzKnVb2jB7Gq7VEGPy5g7uNV1ykySFt7eWSp3i2uSGFwaJcvIRJBAHmmFg==}
     peerDependencies:
       '@types/react': '*'
       '@types/react-dom': '*'
@@ -1486,8 +1464,8 @@
       '@types/react-dom':
         optional: true
 
-  '@radix-ui/react-popover@1.1.6':
-    resolution: {integrity: sha512-NQouW0x4/GnkFJ/pRqsIS3rM/k97VzKnVb2jB7Gq7VEGPy5g7uNV1ykySFt7eWSp3i2uSGFwaJcvIRJBAHmmFg==}
+  '@radix-ui/react-popper@1.2.2':
+    resolution: {integrity: sha512-Rvqc3nOpwseCyj/rgjlJDYAgyfw7OC1tTkKn2ivhaMGcYt8FSBlahHOZak2i3QwkRXUXgGgzeEe2RuqeEHuHgA==}
     peerDependencies:
       '@types/react': '*'
       '@types/react-dom': '*'
@@ -1499,8 +1477,8 @@
       '@types/react-dom':
         optional: true
 
-  '@radix-ui/react-popper@1.2.2':
-    resolution: {integrity: sha512-Rvqc3nOpwseCyj/rgjlJDYAgyfw7OC1tTkKn2ivhaMGcYt8FSBlahHOZak2i3QwkRXUXgGgzeEe2RuqeEHuHgA==}
+  '@radix-ui/react-popper@1.2.3':
+    resolution: {integrity: sha512-iNb9LYUMkne9zIahukgQmHlSBp9XWGeQQ7FvUGNk45ywzOb6kQa+Ca38OphXlWDiKvyneo9S+KSJsLfLt8812A==}
     peerDependencies:
       '@types/react': '*'
       '@types/react-dom': '*'
@@ -1512,8 +1490,8 @@
       '@types/react-dom':
         optional: true
 
-  '@radix-ui/react-popper@1.2.3':
-    resolution: {integrity: sha512-iNb9LYUMkne9zIahukgQmHlSBp9XWGeQQ7FvUGNk45ywzOb6kQa+Ca38OphXlWDiKvyneo9S+KSJsLfLt8812A==}
+  '@radix-ui/react-portal@1.1.4':
+    resolution: {integrity: sha512-sn2O9k1rPFYVyKd5LAJfo96JlSGVFpa1fS6UuBJfrZadudiw5tAmru+n1x7aMRQ84qDM71Zh1+SzK5QwU0tJfA==}
     peerDependencies:
       '@types/react': '*'
       '@types/react-dom': '*'
@@ -1525,8 +1503,8 @@
       '@types/react-dom':
         optional: true
 
-  '@radix-ui/react-portal@1.1.4':
-    resolution: {integrity: sha512-sn2O9k1rPFYVyKd5LAJfo96JlSGVFpa1fS6UuBJfrZadudiw5tAmru+n1x7aMRQ84qDM71Zh1+SzK5QwU0tJfA==}
+  '@radix-ui/react-portal@1.1.5':
+    resolution: {integrity: sha512-ps/67ZqsFm+Mb6lSPJpfhRLrVL2i2fntgCmGMqqth4eaGUf+knAuuRtWVJrNjUhExgmdRqftSgzpf0DF0n6yXA==}
     peerDependencies:
       '@types/react': '*'
       '@types/react-dom': '*'
@@ -1538,8 +1516,8 @@
       '@types/react-dom':
         optional: true
 
-  '@radix-ui/react-portal@1.1.5':
-    resolution: {integrity: sha512-ps/67ZqsFm+Mb6lSPJpfhRLrVL2i2fntgCmGMqqth4eaGUf+knAuuRtWVJrNjUhExgmdRqftSgzpf0DF0n6yXA==}
+  '@radix-ui/react-presence@1.1.2':
+    resolution: {integrity: sha512-18TFr80t5EVgL9x1SwF/YGtfG+l0BS0PRAlCWBDoBEiDQjeKgnNZRVJp/oVBl24sr3Gbfwc/Qpj4OcWTQMsAEg==}
     peerDependencies:
       '@types/react': '*'
       '@types/react-dom': '*'
@@ -1551,8 +1529,8 @@
       '@types/react-dom':
         optional: true
 
-  '@radix-ui/react-presence@1.1.2':
-    resolution: {integrity: sha512-18TFr80t5EVgL9x1SwF/YGtfG+l0BS0PRAlCWBDoBEiDQjeKgnNZRVJp/oVBl24sr3Gbfwc/Qpj4OcWTQMsAEg==}
+  '@radix-ui/react-presence@1.1.3':
+    resolution: {integrity: sha512-IrVLIhskYhH3nLvtcBLQFZr61tBG7wx7O3kEmdzcYwRGAEBmBicGGL7ATzNgruYJ3xBTbuzEEq9OXJM3PAX3tA==}
     peerDependencies:
       '@types/react': '*'
       '@types/react-dom': '*'
@@ -1564,8 +1542,8 @@
       '@types/react-dom':
         optional: true
 
-  '@radix-ui/react-presence@1.1.3':
-    resolution: {integrity: sha512-IrVLIhskYhH3nLvtcBLQFZr61tBG7wx7O3kEmdzcYwRGAEBmBicGGL7ATzNgruYJ3xBTbuzEEq9OXJM3PAX3tA==}
+  '@radix-ui/react-primitive@2.0.2':
+    resolution: {integrity: sha512-Ec/0d38EIuvDF+GZjcMU/Ze6MxntVJYO/fRlCPhCaVUyPY9WTalHJw54tp9sXeJo3tlShWpy41vQRgLRGOuz+w==}
     peerDependencies:
       '@types/react': '*'
       '@types/react-dom': '*'
@@ -1577,8 +1555,8 @@
       '@types/react-dom':
         optional: true
 
-  '@radix-ui/react-presence@1.1.4':
-    resolution: {integrity: sha512-ueDqRbdc4/bkaQT3GIpLQssRlFgWaL/U2z/S31qRwwLWoxHLgry3SIfCwhxeQNbirEUXFa+lq3RL3oBYXtcmIA==}
+  '@radix-ui/react-primitive@2.0.3':
+    resolution: {integrity: sha512-Pf/t/GkndH7CQ8wE2hbkXA+WyZ83fhQQn5DDmwDiDo6AwN/fhaH8oqZ0jRjMrO2iaMhDi6P1HRx6AZwyMinY1g==}
     peerDependencies:
       '@types/react': '*'
       '@types/react-dom': '*'
@@ -1590,8 +1568,8 @@
       '@types/react-dom':
         optional: true
 
-  '@radix-ui/react-primitive@2.0.2':
-    resolution: {integrity: sha512-Ec/0d38EIuvDF+GZjcMU/Ze6MxntVJYO/fRlCPhCaVUyPY9WTalHJw54tp9sXeJo3tlShWpy41vQRgLRGOuz+w==}
+  '@radix-ui/react-roving-focus@1.1.2':
+    resolution: {integrity: sha512-zgMQWkNO169GtGqRvYrzb0Zf8NhMHS2DuEB/TiEmVnpr5OqPU3i8lfbxaAmC2J/KYuIQxyoQQ6DxepyXp61/xw==}
     peerDependencies:
       '@types/react': '*'
       '@types/react-dom': '*'
@@ -1603,8 +1581,8 @@
       '@types/react-dom':
         optional: true
 
-  '@radix-ui/react-primitive@2.0.3':
-    resolution: {integrity: sha512-Pf/t/GkndH7CQ8wE2hbkXA+WyZ83fhQQn5DDmwDiDo6AwN/fhaH8oqZ0jRjMrO2iaMhDi6P1HRx6AZwyMinY1g==}
+  '@radix-ui/react-roving-focus@1.1.3':
+    resolution: {integrity: sha512-ufbpLUjZiOg4iYgb2hQrWXEPYX6jOLBbR27bDyAff5GYMRrCzcze8lukjuXVUQvJ6HZe8+oL+hhswDcjmcgVyg==}
     peerDependencies:
       '@types/react': '*'
       '@types/react-dom': '*'
@@ -1616,8 +1594,8 @@
       '@types/react-dom':
         optional: true
 
-  '@radix-ui/react-primitive@2.1.0':
-    resolution: {integrity: sha512-/J/FhLdK0zVcILOwt5g+dH4KnkonCtkVJsa2G6JmvbbtZfBEI1gMsO3QMjseL4F/SwfAMt1Vc/0XKYKq+xJ1sw==}
+  '@radix-ui/react-scroll-area@1.2.3':
+    resolution: {integrity: sha512-l7+NNBfBYYJa9tNqVcP2AGvxdE3lmE6kFTBXdvHgUaZuy+4wGCL1Cl2AfaR7RKyimj7lZURGLwFO59k4eBnDJQ==}
     peerDependencies:
       '@types/react': '*'
       '@types/react-dom': '*'
@@ -1629,8 +1607,8 @@
       '@types/react-dom':
         optional: true
 
-  '@radix-ui/react-roving-focus@1.1.2':
-    resolution: {integrity: sha512-zgMQWkNO169GtGqRvYrzb0Zf8NhMHS2DuEB/TiEmVnpr5OqPU3i8lfbxaAmC2J/KYuIQxyoQQ6DxepyXp61/xw==}
+  '@radix-ui/react-select@2.1.6':
+    resolution: {integrity: sha512-T6ajELxRvTuAMWH0YmRJ1qez+x4/7Nq7QIx7zJ0VK3qaEWdnWpNbEDnmWldG1zBDwqrLy5aLMUWcoGirVj5kMg==}
     peerDependencies:
       '@types/react': '*'
       '@types/react-dom': '*'
@@ -1642,8 +1620,8 @@
       '@types/react-dom':
         optional: true
 
-  '@radix-ui/react-roving-focus@1.1.3':
-    resolution: {integrity: sha512-ufbpLUjZiOg4iYgb2hQrWXEPYX6jOLBbR27bDyAff5GYMRrCzcze8lukjuXVUQvJ6HZe8+oL+hhswDcjmcgVyg==}
+  '@radix-ui/react-separator@1.1.2':
+    resolution: {integrity: sha512-oZfHcaAp2Y6KFBX6I5P1u7CQoy4lheCGiYj+pGFrHy8E/VNRb5E39TkTr3JrV520csPBTZjkuKFdEsjS5EUNKQ==}
     peerDependencies:
       '@types/react': '*'
       '@types/react-dom': '*'
@@ -1655,8 +1633,8 @@
       '@types/react-dom':
         optional: true
 
-  '@radix-ui/react-scroll-area@1.2.3':
-    resolution: {integrity: sha512-l7+NNBfBYYJa9tNqVcP2AGvxdE3lmE6kFTBXdvHgUaZuy+4wGCL1Cl2AfaR7RKyimj7lZURGLwFO59k4eBnDJQ==}
+  '@radix-ui/react-slider@1.2.4':
+    resolution: {integrity: sha512-Vr/OgNejNJPAghIhjS7Mf/2F/EXGDT0qgtiHf2BHz71+KqgN+jndFLKq5xAB9JOGejGzejfJLIvT04Do+yzhcg==}
     peerDependencies:
       '@types/react': '*'
       '@types/react-dom': '*'
@@ -1668,8 +1646,26 @@
       '@types/react-dom':
         optional: true
 
-  '@radix-ui/react-select@2.1.6':
-    resolution: {integrity: sha512-T6ajELxRvTuAMWH0YmRJ1qez+x4/7Nq7QIx7zJ0VK3qaEWdnWpNbEDnmWldG1zBDwqrLy5aLMUWcoGirVj5kMg==}
+  '@radix-ui/react-slot@1.1.2':
+    resolution: {integrity: sha512-YAKxaiGsSQJ38VzKH86/BPRC4rh+b1Jpa+JneA5LRE7skmLPNAyeG8kPJj/oo4STLvlrs8vkf/iYyc3A5stYCQ==}
+    peerDependencies:
+      '@types/react': '*'
+      react: ^16.8 || ^17.0 || ^18.0 || ^19.0 || ^19.0.0-rc
+    peerDependenciesMeta:
+      '@types/react':
+        optional: true
+
+  '@radix-ui/react-slot@1.2.0':
+    resolution: {integrity: sha512-ujc+V6r0HNDviYqIK3rW4ffgYiZ8g5DEHrGJVk4x7kTlLXRDILnKX9vAUYeIsLOoDpDJ0ujpqMkjH4w2ofuo6w==}
+    peerDependencies:
+      '@types/react': '*'
+      react: ^16.8 || ^17.0 || ^18.0 || ^19.0 || ^19.0.0-rc
+    peerDependenciesMeta:
+      '@types/react':
+        optional: true
+
+  '@radix-ui/react-tabs@1.1.3':
+    resolution: {integrity: sha512-9mFyI30cuRDImbmFF6O2KUJdgEOsGh9Vmx9x/Dh9tOhL7BngmQPQfwW4aejKm5OHpfWIdmeV6ySyuxoOGjtNng==}
     peerDependencies:
       '@types/react': '*'
       '@types/react-dom': '*'
@@ -1681,8 +1677,8 @@
       '@types/react-dom':
         optional: true
 
-  '@radix-ui/react-separator@1.1.2':
-    resolution: {integrity: sha512-oZfHcaAp2Y6KFBX6I5P1u7CQoy4lheCGiYj+pGFrHy8E/VNRb5E39TkTr3JrV520csPBTZjkuKFdEsjS5EUNKQ==}
+  '@radix-ui/react-tooltip@1.1.8':
+    resolution: {integrity: sha512-YAA2cu48EkJZdAMHC0dqo9kialOcRStbtiY4nJPaht7Ptrhcvpo+eDChaM6BIs8kL6a8Z5l5poiqLnXcNduOkA==}
     peerDependencies:
       '@types/react': '*'
       '@types/react-dom': '*'
@@ -1694,8 +1690,134 @@
       '@types/react-dom':
         optional: true
 
-  '@radix-ui/react-slider@1.2.4':
-    resolution: {integrity: sha512-Vr/OgNejNJPAghIhjS7Mf/2F/EXGDT0qgtiHf2BHz71+KqgN+jndFLKq5xAB9JOGejGzejfJLIvT04Do+yzhcg==}
+  '@radix-ui/react-use-callback-ref@1.1.0':
+    resolution: {integrity: sha512-CasTfvsy+frcFkbXtSJ2Zu9JHpN8TYKxkgJGWbjiZhFivxaeW7rMeZt7QELGVLaYVfFMsKHjb7Ak0nMEe+2Vfw==}
+    peerDependencies:
+      '@types/react': '*'
+      react: ^16.8 || ^17.0 || ^18.0 || ^19.0 || ^19.0.0-rc
+    peerDependenciesMeta:
+      '@types/react':
+        optional: true
+
+  '@radix-ui/react-use-callback-ref@1.1.1':
+    resolution: {integrity: sha512-FkBMwD+qbGQeMu1cOHnuGB6x4yzPjho8ap5WtbEJ26umhgqVXbhekKUQO+hZEL1vU92a3wHwdp0HAcqAUF5iDg==}
+    peerDependencies:
+      '@types/react': '*'
+      react: ^16.8 || ^17.0 || ^18.0 || ^19.0 || ^19.0.0-rc
+    peerDependenciesMeta:
+      '@types/react':
+        optional: true
+
+  '@radix-ui/react-use-controllable-state@1.1.0':
+    resolution: {integrity: sha512-MtfMVJiSr2NjzS0Aa90NPTnvTSg6C/JLCV7ma0W6+OMV78vd8OyRpID+Ng9LxzsPbLeuBnWBA1Nq30AtBIDChw==}
+    peerDependencies:
+      '@types/react': '*'
+      react: ^16.8 || ^17.0 || ^18.0 || ^19.0 || ^19.0.0-rc
+    peerDependenciesMeta:
+      '@types/react':
+        optional: true
+
+  '@radix-ui/react-use-controllable-state@1.1.1':
+    resolution: {integrity: sha512-YnEXIy8/ga01Y1PN0VfaNH//MhA91JlEGVBDxDzROqwrAtG5Yr2QGEPz8A/rJA3C7ZAHryOYGaUv8fLSW2H/mg==}
+    peerDependencies:
+      '@types/react': '*'
+      react: ^16.8 || ^17.0 || ^18.0 || ^19.0 || ^19.0.0-rc
+    peerDependenciesMeta:
+      '@types/react':
+        optional: true
+
+  '@radix-ui/react-use-escape-keydown@1.1.0':
+    resolution: {integrity: sha512-L7vwWlR1kTTQ3oh7g1O0CBF3YCyyTj8NmhLR+phShpyA50HCfBFKVJTpshm9PzLiKmehsrQzTYTpX9HvmC9rhw==}
+    peerDependencies:
+      '@types/react': '*'
+      react: ^16.8 || ^17.0 || ^18.0 || ^19.0 || ^19.0.0-rc
+    peerDependenciesMeta:
+      '@types/react':
+        optional: true
+
+  '@radix-ui/react-use-escape-keydown@1.1.1':
+    resolution: {integrity: sha512-Il0+boE7w/XebUHyBjroE+DbByORGR9KKmITzbR7MyQ4akpORYP/ZmbhAr0DG7RmmBqoOnZdy2QlvajJ2QA59g==}
+    peerDependencies:
+      '@types/react': '*'
+      react: ^16.8 || ^17.0 || ^18.0 || ^19.0 || ^19.0.0-rc
+    peerDependenciesMeta:
+      '@types/react':
+        optional: true
+
+  '@radix-ui/react-use-layout-effect@1.1.0':
+    resolution: {integrity: sha512-+FPE0rOdziWSrH9athwI1R0HDVbWlEhd+FR+aSDk4uWGmSJ9Z54sdZVDQPZAinJhJXwfT+qnj969mCsT2gfm5w==}
+    peerDependencies:
+      '@types/react': '*'
+      react: ^16.8 || ^17.0 || ^18.0 || ^19.0 || ^19.0.0-rc
+    peerDependenciesMeta:
+      '@types/react':
+        optional: true
+
+  '@radix-ui/react-use-layout-effect@1.1.1':
+    resolution: {integrity: sha512-RbJRS4UWQFkzHTTwVymMTUv8EqYhOp8dOOviLj2ugtTiXRaRQS7GLGxZTLL1jWhMeoSCf5zmcZkqTl9IiYfXcQ==}
+    peerDependencies:
+      '@types/react': '*'
+      react: ^16.8 || ^17.0 || ^18.0 || ^19.0 || ^19.0.0-rc
+    peerDependenciesMeta:
+      '@types/react':
+        optional: true
+
+  '@radix-ui/react-use-previous@1.1.0':
+    resolution: {integrity: sha512-Z/e78qg2YFnnXcW88A4JmTtm4ADckLno6F7OXotmkQfeuCVaKuYzqAATPhVzl3delXE7CxIV8shofPn3jPc5Og==}
+    peerDependencies:
+      '@types/react': '*'
+      react: ^16.8 || ^17.0 || ^18.0 || ^19.0 || ^19.0.0-rc
+    peerDependenciesMeta:
+      '@types/react':
+        optional: true
+
+  '@radix-ui/react-use-previous@1.1.1':
+    resolution: {integrity: sha512-2dHfToCj/pzca2Ck724OZ5L0EVrr3eHRNsG/b3xQJLA2hZpVCS99bLAX+hm1IHXDEnzU6by5z/5MIY794/a8NQ==}
+    peerDependencies:
+      '@types/react': '*'
+      react: ^16.8 || ^17.0 || ^18.0 || ^19.0 || ^19.0.0-rc
+    peerDependenciesMeta:
+      '@types/react':
+        optional: true
+
+  '@radix-ui/react-use-rect@1.1.0':
+    resolution: {integrity: sha512-0Fmkebhr6PiseyZlYAOtLS+nb7jLmpqTrJyv61Pe68MKYW6OWdRE2kI70TaYY27u7H0lajqM3hSMMLFq18Z7nQ==}
+    peerDependencies:
+      '@types/react': '*'
+      react: ^16.8 || ^17.0 || ^18.0 || ^19.0 || ^19.0.0-rc
+    peerDependenciesMeta:
+      '@types/react':
+        optional: true
+
+  '@radix-ui/react-use-rect@1.1.1':
+    resolution: {integrity: sha512-QTYuDesS0VtuHNNvMh+CjlKJ4LJickCMUAqjlE3+j8w+RlRpwyX3apEQKGFzbZGdo7XNG1tXa+bQqIE7HIXT2w==}
+    peerDependencies:
+      '@types/react': '*'
+      react: ^16.8 || ^17.0 || ^18.0 || ^19.0 || ^19.0.0-rc
+    peerDependenciesMeta:
+      '@types/react':
+        optional: true
+
+  '@radix-ui/react-use-size@1.1.0':
+    resolution: {integrity: sha512-XW3/vWuIXHa+2Uwcc2ABSfcCledmXhhQPlGbfcRXbiUQI5Icjcg19BGCZVKKInYbvUCut/ufbbLLPFC5cbb1hw==}
+    peerDependencies:
+      '@types/react': '*'
+      react: ^16.8 || ^17.0 || ^18.0 || ^19.0 || ^19.0.0-rc
+    peerDependenciesMeta:
+      '@types/react':
+        optional: true
+
+  '@radix-ui/react-use-size@1.1.1':
+    resolution: {integrity: sha512-ewrXRDTAqAXlkl6t/fkXWNAhFX9I+CkKlw6zjEwk86RSPKwZr3xpBRso655aqYafwtnbpHLj6toFzmd6xdVptQ==}
+    peerDependencies:
+      '@types/react': '*'
+      react: ^16.8 || ^17.0 || ^18.0 || ^19.0 || ^19.0.0-rc
+    peerDependenciesMeta:
+      '@types/react':
+        optional: true
+
+  '@radix-ui/react-visually-hidden@1.1.2':
+    resolution: {integrity: sha512-1SzA4ns2M1aRlvxErqhLHsBHoS5eI5UUcI2awAMgGUp4LoaoWOKYmvqDY2s/tltuPkh3Yk77YF/r3IRj+Amx4Q==}
     peerDependencies:
       '@types/react': '*'
       '@types/react-dom': '*'
@@ -1707,220 +1829,6 @@
       '@types/react-dom':
         optional: true
 
-  '@radix-ui/react-slot@1.1.2':
-    resolution: {integrity: sha512-YAKxaiGsSQJ38VzKH86/BPRC4rh+b1Jpa+JneA5LRE7skmLPNAyeG8kPJj/oo4STLvlrs8vkf/iYyc3A5stYCQ==}
-    peerDependencies:
-      '@types/react': '*'
-      react: ^16.8 || ^17.0 || ^18.0 || ^19.0 || ^19.0.0-rc
-    peerDependenciesMeta:
-      '@types/react':
-        optional: true
-
-  '@radix-ui/react-slot@1.2.0':
-    resolution: {integrity: sha512-ujc+V6r0HNDviYqIK3rW4ffgYiZ8g5DEHrGJVk4x7kTlLXRDILnKX9vAUYeIsLOoDpDJ0ujpqMkjH4w2ofuo6w==}
-    peerDependencies:
-      '@types/react': '*'
-      react: ^16.8 || ^17.0 || ^18.0 || ^19.0 || ^19.0.0-rc
-    peerDependenciesMeta:
-      '@types/react':
-        optional: true
-
-  '@radix-ui/react-switch@1.2.2':
-    resolution: {integrity: sha512-7Z8n6L+ifMIIYZ83f28qWSceUpkXuslI2FJ34+kDMTiyj91ENdpdQ7VCidrzj5JfwfZTeano/BnGBbu/jqa5rQ==}
-    peerDependencies:
-      '@types/react': '*'
-      '@types/react-dom': '*'
-      react: ^16.8 || ^17.0 || ^18.0 || ^19.0 || ^19.0.0-rc
-      react-dom: ^16.8 || ^17.0 || ^18.0 || ^19.0 || ^19.0.0-rc
-    peerDependenciesMeta:
-      '@types/react':
-        optional: true
-      '@types/react-dom':
-        optional: true
-
-  '@radix-ui/react-tabs@1.1.3':
-    resolution: {integrity: sha512-9mFyI30cuRDImbmFF6O2KUJdgEOsGh9Vmx9x/Dh9tOhL7BngmQPQfwW4aejKm5OHpfWIdmeV6ySyuxoOGjtNng==}
-    peerDependencies:
-      '@types/react': '*'
-      '@types/react-dom': '*'
-      react: ^16.8 || ^17.0 || ^18.0 || ^19.0 || ^19.0.0-rc
-      react-dom: ^16.8 || ^17.0 || ^18.0 || ^19.0 || ^19.0.0-rc
-    peerDependenciesMeta:
-      '@types/react':
-        optional: true
-      '@types/react-dom':
-        optional: true
-
-  '@radix-ui/react-tooltip@1.1.8':
-    resolution: {integrity: sha512-YAA2cu48EkJZdAMHC0dqo9kialOcRStbtiY4nJPaht7Ptrhcvpo+eDChaM6BIs8kL6a8Z5l5poiqLnXcNduOkA==}
-    peerDependencies:
-      '@types/react': '*'
-      '@types/react-dom': '*'
-      react: ^16.8 || ^17.0 || ^18.0 || ^19.0 || ^19.0.0-rc
-      react-dom: ^16.8 || ^17.0 || ^18.0 || ^19.0 || ^19.0.0-rc
-    peerDependenciesMeta:
-      '@types/react':
-        optional: true
-      '@types/react-dom':
-        optional: true
-
-  '@radix-ui/react-use-callback-ref@1.1.0':
-    resolution: {integrity: sha512-CasTfvsy+frcFkbXtSJ2Zu9JHpN8TYKxkgJGWbjiZhFivxaeW7rMeZt7QELGVLaYVfFMsKHjb7Ak0nMEe+2Vfw==}
-    peerDependencies:
-      '@types/react': '*'
-      react: ^16.8 || ^17.0 || ^18.0 || ^19.0 || ^19.0.0-rc
-    peerDependenciesMeta:
-      '@types/react':
-        optional: true
-
-  '@radix-ui/react-use-callback-ref@1.1.1':
-    resolution: {integrity: sha512-FkBMwD+qbGQeMu1cOHnuGB6x4yzPjho8ap5WtbEJ26umhgqVXbhekKUQO+hZEL1vU92a3wHwdp0HAcqAUF5iDg==}
-    peerDependencies:
-      '@types/react': '*'
-      react: ^16.8 || ^17.0 || ^18.0 || ^19.0 || ^19.0.0-rc
-    peerDependenciesMeta:
-      '@types/react':
-        optional: true
-
-  '@radix-ui/react-use-controllable-state@1.1.0':
-    resolution: {integrity: sha512-MtfMVJiSr2NjzS0Aa90NPTnvTSg6C/JLCV7ma0W6+OMV78vd8OyRpID+Ng9LxzsPbLeuBnWBA1Nq30AtBIDChw==}
-    peerDependencies:
-      '@types/react': '*'
-      react: ^16.8 || ^17.0 || ^18.0 || ^19.0 || ^19.0.0-rc
-    peerDependenciesMeta:
-      '@types/react':
-        optional: true
-
-  '@radix-ui/react-use-controllable-state@1.1.1':
-    resolution: {integrity: sha512-YnEXIy8/ga01Y1PN0VfaNH//MhA91JlEGVBDxDzROqwrAtG5Yr2QGEPz8A/rJA3C7ZAHryOYGaUv8fLSW2H/mg==}
-    peerDependencies:
-      '@types/react': '*'
-      react: ^16.8 || ^17.0 || ^18.0 || ^19.0 || ^19.0.0-rc
-    peerDependenciesMeta:
-      '@types/react':
-        optional: true
-
-  '@radix-ui/react-use-controllable-state@1.2.2':
-    resolution: {integrity: sha512-BjasUjixPFdS+NKkypcyyN5Pmg83Olst0+c6vGov0diwTEo6mgdqVR6hxcEgFuh4QrAs7Rc+9KuGJ9TVCj0Zzg==}
-    peerDependencies:
-      '@types/react': '*'
-      react: ^16.8 || ^17.0 || ^18.0 || ^19.0 || ^19.0.0-rc
-    peerDependenciesMeta:
-      '@types/react':
-        optional: true
-
-  '@radix-ui/react-use-effect-event@0.0.2':
-    resolution: {integrity: sha512-Qp8WbZOBe+blgpuUT+lw2xheLP8q0oatc9UpmiemEICxGvFLYmHm9QowVZGHtJlGbS6A6yJ3iViad/2cVjnOiA==}
-    peerDependencies:
-      '@types/react': '*'
-      react: ^16.8 || ^17.0 || ^18.0 || ^19.0 || ^19.0.0-rc
-    peerDependenciesMeta:
-      '@types/react':
-        optional: true
-
-  '@radix-ui/react-use-escape-keydown@1.1.0':
-    resolution: {integrity: sha512-L7vwWlR1kTTQ3oh7g1O0CBF3YCyyTj8NmhLR+phShpyA50HCfBFKVJTpshm9PzLiKmehsrQzTYTpX9HvmC9rhw==}
-    peerDependencies:
-      '@types/react': '*'
-      react: ^16.8 || ^17.0 || ^18.0 || ^19.0 || ^19.0.0-rc
-    peerDependenciesMeta:
-      '@types/react':
-        optional: true
-
-  '@radix-ui/react-use-escape-keydown@1.1.1':
-    resolution: {integrity: sha512-Il0+boE7w/XebUHyBjroE+DbByORGR9KKmITzbR7MyQ4akpORYP/ZmbhAr0DG7RmmBqoOnZdy2QlvajJ2QA59g==}
-    peerDependencies:
-      '@types/react': '*'
-      react: ^16.8 || ^17.0 || ^18.0 || ^19.0 || ^19.0.0-rc
-    peerDependenciesMeta:
-      '@types/react':
-        optional: true
-
-  '@radix-ui/react-use-layout-effect@1.1.0':
-    resolution: {integrity: sha512-+FPE0rOdziWSrH9athwI1R0HDVbWlEhd+FR+aSDk4uWGmSJ9Z54sdZVDQPZAinJhJXwfT+qnj969mCsT2gfm5w==}
-    peerDependencies:
-      '@types/react': '*'
-      react: ^16.8 || ^17.0 || ^18.0 || ^19.0 || ^19.0.0-rc
-    peerDependenciesMeta:
-      '@types/react':
-        optional: true
-
-  '@radix-ui/react-use-layout-effect@1.1.1':
-    resolution: {integrity: sha512-RbJRS4UWQFkzHTTwVymMTUv8EqYhOp8dOOviLj2ugtTiXRaRQS7GLGxZTLL1jWhMeoSCf5zmcZkqTl9IiYfXcQ==}
-    peerDependencies:
-      '@types/react': '*'
-      react: ^16.8 || ^17.0 || ^18.0 || ^19.0 || ^19.0.0-rc
-    peerDependenciesMeta:
-      '@types/react':
-        optional: true
-
-  '@radix-ui/react-use-previous@1.1.0':
-    resolution: {integrity: sha512-Z/e78qg2YFnnXcW88A4JmTtm4ADckLno6F7OXotmkQfeuCVaKuYzqAATPhVzl3delXE7CxIV8shofPn3jPc5Og==}
-    peerDependencies:
-      '@types/react': '*'
-      react: ^16.8 || ^17.0 || ^18.0 || ^19.0 || ^19.0.0-rc
-    peerDependenciesMeta:
-      '@types/react':
-        optional: true
-
-  '@radix-ui/react-use-previous@1.1.1':
-    resolution: {integrity: sha512-2dHfToCj/pzca2Ck724OZ5L0EVrr3eHRNsG/b3xQJLA2hZpVCS99bLAX+hm1IHXDEnzU6by5z/5MIY794/a8NQ==}
-    peerDependencies:
-      '@types/react': '*'
-      react: ^16.8 || ^17.0 || ^18.0 || ^19.0 || ^19.0.0-rc
-    peerDependenciesMeta:
-      '@types/react':
-        optional: true
-
-  '@radix-ui/react-use-rect@1.1.0':
-    resolution: {integrity: sha512-0Fmkebhr6PiseyZlYAOtLS+nb7jLmpqTrJyv61Pe68MKYW6OWdRE2kI70TaYY27u7H0lajqM3hSMMLFq18Z7nQ==}
-    peerDependencies:
-      '@types/react': '*'
-      react: ^16.8 || ^17.0 || ^18.0 || ^19.0 || ^19.0.0-rc
-    peerDependenciesMeta:
-      '@types/react':
-        optional: true
-
-  '@radix-ui/react-use-rect@1.1.1':
-    resolution: {integrity: sha512-QTYuDesS0VtuHNNvMh+CjlKJ4LJickCMUAqjlE3+j8w+RlRpwyX3apEQKGFzbZGdo7XNG1tXa+bQqIE7HIXT2w==}
-    peerDependencies:
-      '@types/react': '*'
-      react: ^16.8 || ^17.0 || ^18.0 || ^19.0 || ^19.0.0-rc
-    peerDependenciesMeta:
-      '@types/react':
-        optional: true
-
-  '@radix-ui/react-use-size@1.1.0':
-    resolution: {integrity: sha512-XW3/vWuIXHa+2Uwcc2ABSfcCledmXhhQPlGbfcRXbiUQI5Icjcg19BGCZVKKInYbvUCut/ufbbLLPFC5cbb1hw==}
-    peerDependencies:
-      '@types/react': '*'
-      react: ^16.8 || ^17.0 || ^18.0 || ^19.0 || ^19.0.0-rc
-    peerDependenciesMeta:
-      '@types/react':
-        optional: true
-
-  '@radix-ui/react-use-size@1.1.1':
-    resolution: {integrity: sha512-ewrXRDTAqAXlkl6t/fkXWNAhFX9I+CkKlw6zjEwk86RSPKwZr3xpBRso655aqYafwtnbpHLj6toFzmd6xdVptQ==}
-    peerDependencies:
-      '@types/react': '*'
-      react: ^16.8 || ^17.0 || ^18.0 || ^19.0 || ^19.0.0-rc
-    peerDependenciesMeta:
-      '@types/react':
-        optional: true
-
-  '@radix-ui/react-visually-hidden@1.1.2':
-    resolution: {integrity: sha512-1SzA4ns2M1aRlvxErqhLHsBHoS5eI5UUcI2awAMgGUp4LoaoWOKYmvqDY2s/tltuPkh3Yk77YF/r3IRj+Amx4Q==}
-    peerDependencies:
-      '@types/react': '*'
-      '@types/react-dom': '*'
-      react: ^16.8 || ^17.0 || ^18.0 || ^19.0 || ^19.0.0-rc
-      react-dom: ^16.8 || ^17.0 || ^18.0 || ^19.0 || ^19.0.0-rc
-    peerDependenciesMeta:
-      '@types/react':
-        optional: true
-      '@types/react-dom':
-        optional: true
-
   '@radix-ui/rect@1.1.0':
     resolution: {integrity: sha512-A9+lCBZoaMJlVKcRBz2YByCG+Cp2t6nAnMnNba+XiWxnj6r4JUFqfsgwocMBZU9LPtdxC6wB56ySYpc7LQIoJg==}
 
@@ -2446,10 +2354,6 @@
   chalk@4.1.2:
     resolution: {integrity: sha512-oKnbhFyRIXpUuez8iBMmyEa4nbj4IOQyuhc/wy9kY7/WVPcwIO9VA668Pu8RkO7+0G76SLROeyw9CpQ061i4mA==}
     engines: {node: '>=10'}
-
-  chalk@5.4.1:
-    resolution: {integrity: sha512-zgVZuo2WcZgfUEmsn6eO3kINexW8RAE4maiQ8QNs8CtpPCSyMiYsULR3HQYkm3w8FIA3SberyMJMSldGsW+U3w==}
-    engines: {node: ^12.17.0 || ^14.13 || >=16.0.0}
 
   check-error@2.1.1:
     resolution: {integrity: sha512-OAlb+T7V4Op9OwdkjmguYRqncdlx5JiofwOAUkmTF+jNdHwzTaTs4sRAGpzLF3oOz5xAyDGrPgeIDFQmDOTiJw==}
@@ -3460,21 +3364,12 @@
   keyv@4.5.4:
     resolution: {integrity: sha512-oxVHkHR/EJf2CNXnWxRLW6mg7JyCCUcG0DtEGmL2ctUo1PNTin1PUil+r/+4r5MpVgC/fn1kjsx7mjSujKqIpw==}
 
-  kleur@3.0.3:
-    resolution: {integrity: sha512-eTIzlVOSUR+JxdDFepEYcBMtZ9Qqdef+rnzWdRZuMbOywu5tO2w2N7rqjoANZ5k9vywhL6Br1VRjUIgTQx4E8w==}
-    engines: {node: '>=6'}
-
   levn@0.4.1:
     resolution: {integrity: sha512-+bT2uH4E5LGE7h/n3evcS/sQlJXCpIp6ym8OWJ5eV6+67Dsql/LaaT7qJBAt2rzfoa/5QBGBhxDix1dMt2kQKQ==}
     engines: {node: '>= 0.8.0'}
 
-<<<<<<< HEAD
-  libsql@0.4.7:
-    resolution: {integrity: sha512-T9eIRCs6b0J1SHKYIvD8+KCJMcWZ900iZyxdnSCdqxN12Z1ijzT+jY5nrk72Jw4B0HGzms2NgpryArlJqvc3Lw==}
-=======
   libsql@0.5.8:
     resolution: {integrity: sha512-+OopMI1wM/NvAJTHf3O3+beHd1YfKLnSVsOGBl3/7UBDZ4ydVadkbBk5Hjjs9d3ALC5rBaftMY59AvwyC8MzPw==}
->>>>>>> 7bef4f0f
     os: [darwin, linux, win32]
 
   lightningcss-darwin-arm64@1.29.2:
@@ -3926,10 +3821,6 @@
   promise-limit@2.7.0:
     resolution: {integrity: sha512-7nJ6v5lnJsXwGprnGXga4wx6d1POjvi5Qmf1ivTRxTjH4Z/9Czja/UCMLVmB9N93GeWOU93XaFaEt6jbuoagNw==}
 
-  prompts@2.4.2:
-    resolution: {integrity: sha512-NxNv/kLguCA7p3jE8oL2aEBsrJWgAakBpgmgK6lpPWV+WuOmY6r2/zbAVnP+T8bQlA0nzHXSJSJW0Hq7ylaD2Q==}
-    engines: {node: '>= 6'}
-
   prop-types@15.8.1:
     resolution: {integrity: sha512-oj87CgZICdulUohogVAR7AjlC0327U4el4L6eAvOqCeudMDVU0NThNaV+b9Df4dXgSP1gXMTnPdhfe/2qDH5cg==}
 
@@ -4197,9 +4088,6 @@
 
   simple-swizzle@0.2.2:
     resolution: {integrity: sha512-JA//kQgZtbuY83m+xT+tXJkmJncGMTFT+C+g2h2R9uxkYIrE2yy9sgmcLhCnw57/WSD+Eh3J97FPEDFnbXnDUg==}
-
-  sisteransi@1.0.5:
-    resolution: {integrity: sha512-bLGGlR1QxBcynn2d5YmDX4MGjlZvy2MRBDRNHLJ8VI6l6+9FUiyTFNJ0IveOSP0bcXgVDPRcfGqA0pjaqUpfVg==}
 
   sonner@2.0.2:
     resolution: {integrity: sha512-xOeXErZ4blqQd11ZnlDmoRmg+ctUJBkTU8H+HVh9rnWi9Ke28xiL39r4iCTeDX31ODTe/s1MaiaY333dUzLCtA==}
@@ -5361,22 +5249,6 @@
   '@radix-ui/react-arrow@1.1.3(@types/react-dom@19.0.4(@types/react@19.0.12))(@types/react@19.0.12)(react-dom@19.0.0(react@19.0.0))(react@19.0.0)':
     dependencies:
       '@radix-ui/react-primitive': 2.0.3(@types/react-dom@19.0.4(@types/react@19.0.12))(@types/react@19.0.12)(react-dom@19.0.0(react@19.0.0))(react@19.0.0)
-      react: 19.0.0
-      react-dom: 19.0.0(react@19.0.0)
-    optionalDependencies:
-      '@types/react': 19.0.12
-      '@types/react-dom': 19.0.4(@types/react@19.0.12)
-
-  '@radix-ui/react-collapsible@1.1.8(@types/react-dom@19.0.4(@types/react@19.0.12))(@types/react@19.0.12)(react-dom@19.0.0(react@19.0.0))(react@19.0.0)':
-    dependencies:
-      '@radix-ui/primitive': 1.1.2
-      '@radix-ui/react-compose-refs': 1.1.2(@types/react@19.0.12)(react@19.0.0)
-      '@radix-ui/react-context': 1.1.2(@types/react@19.0.12)(react@19.0.0)
-      '@radix-ui/react-id': 1.1.1(@types/react@19.0.12)(react@19.0.0)
-      '@radix-ui/react-presence': 1.1.4(@types/react-dom@19.0.4(@types/react@19.0.12))(@types/react@19.0.12)(react-dom@19.0.0(react@19.0.0))(react@19.0.0)
-      '@radix-ui/react-primitive': 2.1.0(@types/react-dom@19.0.4(@types/react@19.0.12))(@types/react@19.0.12)(react-dom@19.0.0(react@19.0.0))(react@19.0.0)
-      '@radix-ui/react-use-controllable-state': 1.2.2(@types/react@19.0.12)(react@19.0.0)
-      '@radix-ui/react-use-layout-effect': 1.1.1(@types/react@19.0.12)(react@19.0.0)
       react: 19.0.0
       react-dom: 19.0.0(react@19.0.0)
     optionalDependencies:
@@ -5710,16 +5582,6 @@
       '@types/react': 19.0.12
       '@types/react-dom': 19.0.4(@types/react@19.0.12)
 
-  '@radix-ui/react-presence@1.1.4(@types/react-dom@19.0.4(@types/react@19.0.12))(@types/react@19.0.12)(react-dom@19.0.0(react@19.0.0))(react@19.0.0)':
-    dependencies:
-      '@radix-ui/react-compose-refs': 1.1.2(@types/react@19.0.12)(react@19.0.0)
-      '@radix-ui/react-use-layout-effect': 1.1.1(@types/react@19.0.12)(react@19.0.0)
-      react: 19.0.0
-      react-dom: 19.0.0(react@19.0.0)
-    optionalDependencies:
-      '@types/react': 19.0.12
-      '@types/react-dom': 19.0.4(@types/react@19.0.12)
-
   '@radix-ui/react-primitive@2.0.2(@types/react-dom@19.0.4(@types/react@19.0.12))(@types/react@19.0.12)(react-dom@19.0.0(react@19.0.0))(react@19.0.0)':
     dependencies:
       '@radix-ui/react-slot': 1.1.2(@types/react@19.0.12)(react@19.0.0)
@@ -5730,15 +5592,6 @@
       '@types/react-dom': 19.0.4(@types/react@19.0.12)
 
   '@radix-ui/react-primitive@2.0.3(@types/react-dom@19.0.4(@types/react@19.0.12))(@types/react@19.0.12)(react-dom@19.0.0(react@19.0.0))(react@19.0.0)':
-    dependencies:
-      '@radix-ui/react-slot': 1.2.0(@types/react@19.0.12)(react@19.0.0)
-      react: 19.0.0
-      react-dom: 19.0.0(react@19.0.0)
-    optionalDependencies:
-      '@types/react': 19.0.12
-      '@types/react-dom': 19.0.4(@types/react@19.0.12)
-
-  '@radix-ui/react-primitive@2.1.0(@types/react-dom@19.0.4(@types/react@19.0.12))(@types/react@19.0.12)(react-dom@19.0.0(react@19.0.0))(react@19.0.0)':
     dependencies:
       '@radix-ui/react-slot': 1.2.0(@types/react@19.0.12)(react@19.0.0)
       react: 19.0.0
@@ -5869,21 +5722,6 @@
     optionalDependencies:
       '@types/react': 19.0.12
 
-  '@radix-ui/react-switch@1.2.2(@types/react-dom@19.0.4(@types/react@19.0.12))(@types/react@19.0.12)(react-dom@19.0.0(react@19.0.0))(react@19.0.0)':
-    dependencies:
-      '@radix-ui/primitive': 1.1.2
-      '@radix-ui/react-compose-refs': 1.1.2(@types/react@19.0.12)(react@19.0.0)
-      '@radix-ui/react-context': 1.1.2(@types/react@19.0.12)(react@19.0.0)
-      '@radix-ui/react-primitive': 2.1.0(@types/react-dom@19.0.4(@types/react@19.0.12))(@types/react@19.0.12)(react-dom@19.0.0(react@19.0.0))(react@19.0.0)
-      '@radix-ui/react-use-controllable-state': 1.2.2(@types/react@19.0.12)(react@19.0.0)
-      '@radix-ui/react-use-previous': 1.1.1(@types/react@19.0.12)(react@19.0.0)
-      '@radix-ui/react-use-size': 1.1.1(@types/react@19.0.12)(react@19.0.0)
-      react: 19.0.0
-      react-dom: 19.0.0(react@19.0.0)
-    optionalDependencies:
-      '@types/react': 19.0.12
-      '@types/react-dom': 19.0.4(@types/react@19.0.12)
-
   '@radix-ui/react-tabs@1.1.3(@types/react-dom@19.0.4(@types/react@19.0.12))(@types/react@19.0.12)(react-dom@19.0.0(react@19.0.0))(react@19.0.0)':
     dependencies:
       '@radix-ui/primitive': 1.1.1
@@ -5946,21 +5784,6 @@
     optionalDependencies:
       '@types/react': 19.0.12
 
-  '@radix-ui/react-use-controllable-state@1.2.2(@types/react@19.0.12)(react@19.0.0)':
-    dependencies:
-      '@radix-ui/react-use-effect-event': 0.0.2(@types/react@19.0.12)(react@19.0.0)
-      '@radix-ui/react-use-layout-effect': 1.1.1(@types/react@19.0.12)(react@19.0.0)
-      react: 19.0.0
-    optionalDependencies:
-      '@types/react': 19.0.12
-
-  '@radix-ui/react-use-effect-event@0.0.2(@types/react@19.0.12)(react@19.0.0)':
-    dependencies:
-      '@radix-ui/react-use-layout-effect': 1.1.1(@types/react@19.0.12)(react@19.0.0)
-      react: 19.0.0
-    optionalDependencies:
-      '@types/react': 19.0.12
-
   '@radix-ui/react-use-escape-keydown@1.1.0(@types/react@19.0.12)(react@19.0.0)':
     dependencies:
       '@radix-ui/react-use-callback-ref': 1.1.0(@types/react@19.0.12)(react@19.0.0)
@@ -6604,8 +6427,6 @@
     dependencies:
       ansi-styles: 4.3.0
       supports-color: 7.2.0
-
-  chalk@5.4.1: {}
 
   check-error@2.1.1: {}
 
@@ -7803,8 +7624,6 @@
     dependencies:
       json-buffer: 3.0.1
 
-  kleur@3.0.3: {}
-
   levn@0.4.1:
     dependencies:
       prelude-ls: 1.2.1
@@ -8212,11 +8031,6 @@
   process-nextick-args@2.0.1: {}
 
   promise-limit@2.7.0: {}
-
-  prompts@2.4.2:
-    dependencies:
-      kleur: 3.0.3
-      sisteransi: 1.0.5
 
   prop-types@15.8.1:
     dependencies:
@@ -8584,8 +8398,6 @@
     dependencies:
       is-arrayish: 0.3.2
     optional: true
-
-  sisteransi@1.0.5: {}
 
   sonner@2.0.2(react-dom@19.0.0(react@19.0.0))(react@19.0.0):
     dependencies:
